package e2e

import (
	"bytes"
	"context"
	"encoding/csv"
	"errors"
	"fmt"
	"io"
	"math/rand"
	"net"
	"os"
	"path/filepath"
	"slices"
	"strconv"
	"strings"
	"text/template"
	"time"

	_ "embed"

	"github.com/cometbft/cometbft/crypto"
	"github.com/cometbft/cometbft/crypto/bls12381"
	"github.com/cometbft/cometbft/crypto/ed25519"
	"github.com/cometbft/cometbft/crypto/secp256k1"
	rpchttp "github.com/cometbft/cometbft/rpc/client/http"
	grpcclient "github.com/cometbft/cometbft/rpc/grpc/client"
	grpcprivileged "github.com/cometbft/cometbft/rpc/grpc/client/privileged"
	"github.com/cometbft/cometbft/types"
)

const (
	randomSeed               int64  = 2308084734268
	proxyPortFirst           uint32 = 5701
	prometheusProxyPortFirst uint32 = 6701

	defaultBatchSize   = 2
	defaultConnections = 1
	defaultTxSizeBytes = 1024

	localVersion = "cometbft/e2e-node:local-version"
)

type (
	Mode         string
	Protocol     string
	Perturbation string
	ZoneID       string
)

const (
	ModeValidator Mode = "validator"
	ModeFull      Mode = "full"
	ModeLight     Mode = "light"
	ModeSeed      Mode = "seed"

	ProtocolBuiltin         Protocol = "builtin"
	ProtocolBuiltinConnSync Protocol = "builtin_connsync"
	ProtocolFile            Protocol = "file"
	ProtocolGRPC            Protocol = "grpc"
	ProtocolTCP             Protocol = "tcp"
	ProtocolUNIX            Protocol = "unix"

	PerturbationDisconnect Perturbation = "disconnect"
	PerturbationKill       Perturbation = "kill"
	PerturbationPause      Perturbation = "pause"
	PerturbationRestart    Perturbation = "restart"
	PerturbationUpgrade    Perturbation = "upgrade"

	EvidenceAgeHeight int64         = 14
	EvidenceAgeTime   time.Duration = 1500 * time.Millisecond
)

// Testnet represents a single testnet.
// It includes all fields from the associated Manifest instance.
type Testnet struct {
	*Manifest

	Name string
	File string
	Dir  string

	IP               *net.IPNet
<<<<<<< HEAD
	Validators       map[*Node]int64 // TODO: map of pointers? C'mon!!!
	ValidatorUpdates map[int64]map[*Node]int64
=======
	ValidatorUpdates map[int64]map[string]int64
>>>>>>> 09bbba16
	Nodes            []*Node
}

// Node represents a CometBFT node in a testnet.
// It includes all fields from the associated ManifestNode instance.
type Node struct {
	ManifestNode

	Name                    string
	Testnet                 *Testnet
	Mode                    Mode
	PrivvalKey              crypto.PrivKey
	NodeKey                 crypto.PrivKey
	InternalIP              net.IP
	ExternalIP              net.IP
	RPCProxyPort            uint32
	GRPCProxyPort           uint32
	GRPCPrivilegedProxyPort uint32
	ABCIProtocol            Protocol
	PrivvalProtocol         Protocol
	PersistInterval         uint64
	Seeds                   []*Node
	PersistentPeers         []*Node
	Perturbations           []Perturbation
	Prometheus              bool
	PrometheusProxyPort     uint32
	Zone                    ZoneID
}

// LoadTestnet loads a testnet from a manifest file. The testnet files are
// generated in the given directory, which is also use to determine the testnet
// name (the directory's basename).
// The testnet generation must be deterministic, since it is generated
// separately by the runner and the test cases. For this reason, testnets use a
// random seed to generate e.g. keys.
func LoadTestnet(file string, ifd InfrastructureData, dir string) (*Testnet, error) {
	manifest, err := LoadManifest(file)
	if err != nil {
		return nil, err
	}
	return NewTestnetFromManifest(manifest, file, ifd, dir)
}

// NewTestnetFromManifest creates and validates a testnet from a manifest.
func NewTestnetFromManifest(manifest Manifest, file string, ifd InfrastructureData, dir string) (*Testnet, error) {
	if dir == "" {
		// Set default testnet directory.
		dir = strings.TrimSuffix(file, filepath.Ext(file))
	}

	keyGen := newKeyGenerator(randomSeed)
	prometheusProxyPortGen := newPortGenerator(prometheusProxyPortFirst)
	_, ipNet, err := net.ParseCIDR(ifd.Network)
	if err != nil {
		return nil, fmt.Errorf("invalid IP network address %q: %w", ifd.Network, err)
	}

	testnet := &Testnet{
		Manifest: &manifest,

		Name: filepath.Base(dir),
		File: file,
		Dir:  dir,

		IP:               ipNet,
		ValidatorUpdates: map[int64]map[string]int64{},
		Nodes:            []*Node{},
	}
	if testnet.InitialHeight == 0 {
		testnet.InitialHeight = 1
	}
	if testnet.KeyType == "" {
		testnet.KeyType = ed25519.KeyType
	}
	if testnet.ABCIProtocol == "" {
		testnet.ABCIProtocol = string(ProtocolBuiltin)
	}
	if testnet.UpgradeVersion == "" {
		testnet.UpgradeVersion = localVersion
	}
	if testnet.LoadTxConnections == 0 {
		testnet.LoadTxConnections = defaultConnections
	}
	if testnet.LoadTxBatchSize == 0 {
		testnet.LoadTxBatchSize = defaultBatchSize
	}
	if testnet.LoadTxSizeBytes == 0 {
		testnet.LoadTxSizeBytes = defaultTxSizeBytes
	}

	for _, name := range sortNodeNames(manifest) {
		nodeManifest := manifest.NodesMap[name]
		ind, ok := ifd.Instances[name]
		if !ok {
			return nil, fmt.Errorf("information for node '%s' missing from infrastructure data", name)
		}
		extIP := ind.ExtIPAddress
		if len(extIP) == 0 {
			extIP = ind.IPAddress
		}

		node := &Node{
			ManifestNode: *nodeManifest,
			Name:         name,
			Testnet:      testnet,

			PrivvalKey:              keyGen.Generate(testnet.KeyType),
			NodeKey:                 keyGen.Generate(ed25519.KeyType),
			InternalIP:              ind.IPAddress,
			ExternalIP:              extIP,
			RPCProxyPort:            ind.RPCPort,
			GRPCProxyPort:           ind.GRPCPort,
			GRPCPrivilegedProxyPort: ind.PrivilegedGRPCPort,
			Mode:                    ModeValidator,
			ABCIProtocol:            Protocol(testnet.ABCIProtocol),
			PrivvalProtocol:         ProtocolFile,
			PersistInterval:         1,
			Perturbations:           []Perturbation{},
			Prometheus:              testnet.Prometheus,
			Zone:                    ZoneID(nodeManifest.ZoneStr),
		}
		if node.Version == "" {
			node.Version = localVersion
		}
		if node.StartAt == testnet.InitialHeight {
			node.StartAt = 0 // normalize to 0 for initial nodes, since code expects this
		}
		if node.BlockSyncVersion == "" {
			node.BlockSyncVersion = "v0"
		}
		if nodeManifest.ModeStr != "" {
			node.Mode = Mode(nodeManifest.ModeStr)
		}
		if node.Mode == ModeLight {
			node.ABCIProtocol = ProtocolBuiltin
		}
		if node.Database == "" {
			node.Database = "goleveldb"
		}
		if nodeManifest.PrivvalProtocolStr != "" {
			node.PrivvalProtocol = Protocol(nodeManifest.PrivvalProtocolStr)
		}
		if nodeManifest.PersistIntervalPtr != nil {
			node.PersistInterval = *nodeManifest.PersistIntervalPtr
		}
		if node.Prometheus {
			node.PrometheusProxyPort = prometheusProxyPortGen.Next()
		}
		for _, p := range nodeManifest.Perturb {
			node.Perturbations = append(node.Perturbations, Perturbation(p))
		}
		if nodeManifest.ZoneStr != "" {
			node.Zone = ZoneID(nodeManifest.ZoneStr)
		} else if testnet.DefaultZone != "" {
			node.Zone = ZoneID(testnet.DefaultZone)
		}
		// Configs are applied in order, so a local Config in Node
		// should override a global config in Testnet.
		if len(manifest.Config) > 0 {
			node.Config = append(testnet.Config, node.Config...)
		}

		testnet.Nodes = append(testnet.Nodes, node)
	}

	// We do a second pass to set up seeds and persistent peers, which allows graph cycles.
	for _, node := range testnet.Nodes {
		nodeManifest, ok := manifest.NodesMap[node.Name]
		if !ok {
			return nil, fmt.Errorf("failed to look up manifest for node %q", node.Name)
		}
		for _, seedName := range nodeManifest.SeedsList {
			seed := testnet.LookupNode(seedName)
			if seed == nil {
				return nil, fmt.Errorf("unknown seed %q for node %q", seedName, node.Name)
			}
			node.Seeds = append(node.Seeds, seed)
		}
		for _, peerName := range nodeManifest.PersistentPeersList {
			peer := testnet.LookupNode(peerName)
			if peer == nil {
				return nil, fmt.Errorf("unknown persistent peer %q for node %q", peerName, node.Name)
			}
			node.PersistentPeers = append(node.PersistentPeers, peer)
		}

		// If there are no seeds or persistent peers specified, default to persistent
		// connections to all other nodes.
		if len(node.PersistentPeers) == 0 && len(node.Seeds) == 0 {
			for _, peer := range testnet.Nodes {
				if peer.Name == node.Name {
					continue
				}
				node.PersistentPeers = append(node.PersistentPeers, peer)
			}
		}
	}

	// Set up genesis validators. If not specified explicitly, use all validator nodes.
	if manifest.Validators == nil {
		validatorsMap := make(map[string]int64)
		for _, node := range testnet.Nodes {
			if node.Mode == ModeValidator {
				validatorsMap[node.Name] = 100
			}
		}
		manifest.Validators = &validatorsMap
	}

	// Pick "lowest" validator by name
	var minNode *Node
	for n := range testnet.Validators {
		if minNode == nil || n.Name < minNode.Name {
			minNode = n
		}
	}
	if minNode == nil {
		return nil, errors.New("`testnet.Validators` is empty")
	}

	// Set up validator updates.
	// NOTE: This map traversal is non-deterministic, but that's acceptable because
	// the loop only constructs another map.
	// We don't rely on traversal order for any side effects.
	for heightStr, validators := range manifest.ValidatorUpdatesMap {
		height, err := strconv.Atoi(heightStr)
		if err != nil {
			return nil, fmt.Errorf("invalid validator update height %q: %w", height, err)
		}
		valUpdate := map[string]int64{}
		for name, power := range validators {
			node := testnet.LookupNode(name)
			if node == nil {
				return nil, fmt.Errorf("unknown validator %q for update at height %v", name, height)
			}
			valUpdate[node.Name] = power
		}
		testnet.ValidatorUpdates[int64(height)] = valUpdate
	}

	const flipSpan = 3000
	for i := max(1, manifest.InitialHeight); i < manifest.InitialHeight+flipSpan; i++ {
		if _, ok := testnet.ValidatorUpdates[i]; ok {
			continue
		}
		valUpdate := map[*Node]int64{
			minNode: i % 2, // flipping every height
		}
		testnet.ValidatorUpdates[i] = valUpdate
	}

	return testnet, testnet.Validate()
}

// Validate validates a testnet.
func (t Testnet) Validate() error {
	if t.Name == "" {
		return errors.New("network has no name")
	}
	if t.IP == nil {
		return errors.New("network has no IP")
	}
	if len(t.Nodes) == 0 {
		return errors.New("network has no nodes")
	}
	if err := t.validateZones(t.Nodes); err != nil {
		return err
	}
	if t.BlockMaxBytes > types.MaxBlockSizeBytes {
		return fmt.Errorf("value of BlockMaxBytes cannot be higher than %d", types.MaxBlockSizeBytes)
	}
	if t.VoteExtensionsUpdateHeight < -1 {
		return fmt.Errorf("value of VoteExtensionsUpdateHeight must be positive, 0 (InitChain), "+
			"or -1 (Genesis); update height %d", t.VoteExtensionsUpdateHeight)
	}
	if t.VoteExtensionsEnableHeight < 0 {
		return fmt.Errorf("value of VoteExtensionsEnableHeight must be positive, or 0 (disable); "+
			"enable height %d", t.VoteExtensionsEnableHeight)
	}
	if t.VoteExtensionsUpdateHeight > 0 && t.VoteExtensionsUpdateHeight < t.InitialHeight {
		return fmt.Errorf("a value of VoteExtensionsUpdateHeight greater than 0 "+
			"must not be less than InitialHeight; "+
			"update height %d, initial height %d",
			t.VoteExtensionsUpdateHeight, t.InitialHeight,
		)
	}
	if t.VoteExtensionsEnableHeight > 0 {
		if t.VoteExtensionsEnableHeight < t.InitialHeight {
			return fmt.Errorf("a value of VoteExtensionsEnableHeight greater than 0 "+
				"must not be less than InitialHeight; "+
				"enable height %d, initial height %d",
				t.VoteExtensionsEnableHeight, t.InitialHeight,
			)
		}
		if t.VoteExtensionsEnableHeight <= t.VoteExtensionsUpdateHeight {
			return fmt.Errorf("a value of VoteExtensionsEnableHeight greater than 0 "+
				"must be greater than VoteExtensionsUpdateHeight; "+
				"update height %d, enable height %d",
				t.VoteExtensionsUpdateHeight, t.VoteExtensionsEnableHeight,
			)
		}
	}
	if t.PbtsEnableHeight < 0 {
		return fmt.Errorf("value of PbtsEnableHeight must be positive, or 0 (disable); "+
			"enable height %d", t.PbtsEnableHeight)
	}
	if t.PbtsUpdateHeight > 0 && t.PbtsUpdateHeight < t.InitialHeight {
		return fmt.Errorf("a value of PbtsUpdateHeight greater than 0 "+
			"must not be less than InitialHeight; "+
			"update height %d, initial height %d",
			t.PbtsUpdateHeight, t.InitialHeight,
		)
	}
	if t.PbtsEnableHeight > 0 {
		if t.PbtsEnableHeight < t.InitialHeight {
			return fmt.Errorf("a value of PbtsEnableHeight greater than 0 "+
				"must not be less than InitialHeight; "+
				"enable height %d, initial height %d",
				t.PbtsEnableHeight, t.InitialHeight,
			)
		}
		if t.PbtsEnableHeight <= t.PbtsUpdateHeight {
			return fmt.Errorf("a value of PbtsEnableHeight greater than 0 "+
				"must be greater than PbtsUpdateHeight; "+
				"update height %d, enable height %d",
				t.PbtsUpdateHeight, t.PbtsEnableHeight,
			)
		}
	}
	for _, node := range t.Nodes {
		if err := node.Validate(t); err != nil {
			return fmt.Errorf("invalid node %q: %w", node.Name, err)
		}
	}
	for _, field := range t.Genesis {
		if _, _, err := ParseKeyValueField("genesis", field); err != nil {
			return err
		}
	}
	for _, field := range t.Config {
		if _, _, err := ParseKeyValueField("config", field); err != nil {
			return err
		}
	}
	return nil
}

func (Testnet) validateZones(nodes []*Node) error {
	zoneMatrix, err := loadZoneLatenciesMatrix()
	if err != nil {
		return err
	}

	// Get list of zone ids in matrix.
	zones := make([]ZoneID, 0, len(zoneMatrix))
	for zone := range zoneMatrix {
		zones = append(zones, zone)
	}

	// Check that the zone ids of all nodes are valid when the matrix file exists.
	nodesWithoutZone := make([]string, 0, len(nodes))
	for _, node := range nodes {
		if !node.ZoneIsSet() {
			nodesWithoutZone = append(nodesWithoutZone, node.Name)
			continue
		}
		if !slices.Contains(zones, node.Zone) {
			return fmt.Errorf("invalid zone %s for node %s, not present in zone-latencies matrix",
				string(node.Zone), node.Name)
		}
	}

	// Either all nodes have a zone or none have.
	if len(nodesWithoutZone) > 0 && len(nodesWithoutZone) != len(nodes) {
		return fmt.Errorf("the following nodes do not have a zone assigned (while other nodes have): %v", strings.Join(nodesWithoutZone, ", "))
	}

	return nil
}

// Validate validates a node.
func (n Node) Validate(testnet Testnet) error {
	if n.Name == "" {
		return errors.New("node has no name")
	}
	if n.InternalIP == nil {
		return errors.New("node has no IP address")
	}
	if !testnet.IP.Contains(n.InternalIP) {
		return fmt.Errorf("node IP %v is not in testnet network %v", n.InternalIP, testnet.IP)
	}
	if n.RPCProxyPort == n.PrometheusProxyPort {
		return fmt.Errorf("node local port %v used also for Prometheus local port", n.RPCProxyPort)
	}
	if n.RPCProxyPort > 0 && n.RPCProxyPort <= 1024 {
		return fmt.Errorf("local port %v must be >1024", n.RPCProxyPort)
	}
	if n.PrometheusProxyPort > 0 && n.PrometheusProxyPort <= 1024 {
		return fmt.Errorf("local port %v must be >1024", n.PrometheusProxyPort)
	}
	for _, peer := range testnet.Nodes {
		if peer.Name != n.Name && peer.RPCProxyPort == n.RPCProxyPort && peer.ExternalIP.Equal(n.ExternalIP) {
			return fmt.Errorf("peer %q also has local port %v", peer.Name, n.RPCProxyPort)
		}
		if n.PrometheusProxyPort > 0 {
			if peer.Name != n.Name && peer.PrometheusProxyPort == n.PrometheusProxyPort {
				return fmt.Errorf("peer %q also has local port %v", peer.Name, n.PrometheusProxyPort)
			}
		}
	}
	switch n.BlockSyncVersion {
	case "v0":
	default:
		return fmt.Errorf("invalid block sync setting %q", n.BlockSyncVersion)
	}
	switch n.Database {
	case "goleveldb", "rocksdb", "badgerdb", "pebbledb":
	default:
		return fmt.Errorf("invalid database setting %q", n.Database)
	}
	switch n.ABCIProtocol {
	case ProtocolBuiltin, ProtocolBuiltinConnSync, ProtocolUNIX, ProtocolTCP, ProtocolGRPC:
	default:
		return fmt.Errorf("invalid ABCI protocol setting %q", n.ABCIProtocol)
	}
	if n.Mode == ModeLight && n.ABCIProtocol != ProtocolBuiltin && n.ABCIProtocol != ProtocolBuiltinConnSync {
		return errors.New("light client must use builtin protocol")
	}
	if n.Mode != ModeFull && n.Mode != ModeValidator && n.ClockSkew != 0 {
		return errors.New("clock skew configuration only supported on full nodes")
	}
	switch n.PrivvalProtocol {
	case ProtocolFile, ProtocolUNIX, ProtocolTCP:
	default:
		return fmt.Errorf("invalid privval protocol setting %q", n.PrivvalProtocol)
	}

	if n.StartAt > 0 && n.StartAt < n.Testnet.InitialHeight {
		return fmt.Errorf("cannot start at height %v lower than initial height %v",
			n.StartAt, n.Testnet.InitialHeight)
	}
	if n.StateSync && n.StartAt == 0 {
		return errors.New("state synced nodes cannot start at the initial height")
	}
	if n.RetainBlocks != 0 && n.RetainBlocks < uint64(EvidenceAgeHeight) {
		return fmt.Errorf("retain_blocks must be 0 or be greater or equal to max evidence age (%d)",
			EvidenceAgeHeight)
	}
	if n.PersistInterval == 0 && n.RetainBlocks > 0 {
		return errors.New("persist_interval=0 requires retain_blocks=0")
	}
	if n.PersistInterval > 1 && n.RetainBlocks > 0 && n.RetainBlocks < n.PersistInterval {
		return errors.New("persist_interval must be less than or equal to retain_blocks")
	}
	if n.SnapshotInterval > 0 && n.RetainBlocks > 0 && n.RetainBlocks < n.SnapshotInterval {
		return errors.New("snapshot_interval must be less than er equal to retain_blocks")
	}

	var upgradeFound bool
	for _, perturbation := range n.Perturbations {
		switch perturbation {
		case PerturbationUpgrade:
			if upgradeFound {
				return errors.New("'upgrade' perturbation can appear at most once per node")
			}
			upgradeFound = true
		case PerturbationDisconnect, PerturbationKill, PerturbationPause, PerturbationRestart:
		default:
			return fmt.Errorf("invalid perturbation %q", perturbation)
		}
	}
	for _, entry := range n.Config {
		if _, _, err := ParseKeyValueField("config", entry); err != nil {
			return err
		}
	}
	return nil
}

// LookupNode looks up a node by name. For now, simply do a linear search.
func (t Testnet) LookupNode(name string) *Node {
	for _, node := range t.Nodes {
		if node.Name == name {
			return node
		}
	}
	return nil
}

// ArchiveNodes returns a list of archive nodes that start at the initial height
// and contain the entire blockchain history. They are used e.g. as light client
// RPC servers.
func (t Testnet) ArchiveNodes() []*Node {
	nodes := []*Node{}
	for _, node := range t.Nodes {
		if !node.Stateless() && node.StartAt == 0 && node.RetainBlocks == 0 {
			nodes = append(nodes, node)
		}
	}
	return nodes
}

// RandomNode returns a random non-seed node.
func (t Testnet) RandomNode() *Node {
	for {
		node := t.Nodes[rand.Intn(len(t.Nodes))] //nolint:gosec
		if node.Mode != ModeSeed {
			return node
		}
	}
}

// IPv6 returns true if the testnet is an IPv6 network.
func (t Testnet) IPv6() bool {
	return t.IP.IP.To4() == nil
}

// HasPerturbations returns whether the network has any perturbations.
func (t Testnet) HasPerturbations() bool {
	for _, node := range t.Nodes {
		if len(node.Perturbations) > 0 {
			return true
		}
	}
	return false
}

//go:embed templates/prometheus-yaml.tmpl
var prometheusYamlTemplate string

func (t Testnet) prometheusConfigBytes() ([]byte, error) {
	tmpl, err := template.New("prometheus-yaml").Parse(prometheusYamlTemplate)
	if err != nil {
		return nil, err
	}
	var buf bytes.Buffer
	err = tmpl.Execute(&buf, t)
	if err != nil {
		return nil, err
	}
	return buf.Bytes(), nil
}

func (t Testnet) WritePrometheusConfig() error {
	bytes, err := t.prometheusConfigBytes()
	if err != nil {
		return err
	}
	err = os.WriteFile(filepath.Join(t.Dir, "prometheus.yaml"), bytes, 0o644) //nolint:gosec
	if err != nil {
		return err
	}
	return nil
}

// Address returns a P2P endpoint address for the node.
func (n Node) AddressP2P(withID bool) string {
	ip := n.InternalIP.String()
	if n.InternalIP.To4() == nil {
		// IPv6 addresses must be wrapped in [] to avoid conflict with : port separator
		ip = fmt.Sprintf("[%v]", ip)
	}
	addr := fmt.Sprintf("%v:26656", ip)
	if withID {
		addr = fmt.Sprintf("%x@%v", n.NodeKey.PubKey().Address().Bytes(), addr)
	}
	return addr
}

// Address returns an RPC endpoint address for the node.
func (n Node) AddressRPC() string {
	ip := n.InternalIP.String()
	if n.InternalIP.To4() == nil {
		// IPv6 addresses must be wrapped in [] to avoid conflict with : port separator
		ip = fmt.Sprintf("[%v]", ip)
	}
	return fmt.Sprintf("%v:26657", ip)
}

// Client returns an RPC client for the node.
func (n Node) Client() (*rpchttp.HTTP, error) {
	//nolint:nosprintfhostport
	return rpchttp.New(fmt.Sprintf("http://%s:%v/v1", n.ExternalIP, n.RPCProxyPort))
}

// ClientInternalIP returns an RPC client using the node's internal IP.
// This is useful for running the loader from inside a private DO network.
func (n Node) ClientInternalIP() (*rpchttp.HTTP, error) {
	//nolint:nosprintfhostport
	return rpchttp.New(fmt.Sprintf("http://%s:%v/v1", n.InternalIP, n.RPCProxyPort))
}

// GRPCClient creates a gRPC client for the node.
func (n Node) GRPCClient(ctx context.Context) (grpcclient.Client, error) {
	return grpcclient.New(
		ctx,
		fmt.Sprintf("127.0.0.1:%v", n.GRPCProxyPort),
		grpcclient.WithInsecure(),
	)
}

// GRPCClient creates a gRPC client for the node.
func (n Node) GRPCPrivilegedClient(ctx context.Context) (grpcprivileged.Client, error) {
	return grpcprivileged.New(
		ctx,
		fmt.Sprintf("127.0.0.1:%v", n.GRPCPrivilegedProxyPort),
		grpcprivileged.WithInsecure(),
	)
}

// Stateless returns true if the node is either a seed node or a light node.
func (n Node) Stateless() bool {
	return n.Mode == ModeLight || n.Mode == ModeSeed
}

// ZoneIsSet returns if the node has a zone set for latency emulation.
func (n Node) ZoneIsSet() bool {
	return len(n.Zone) > 0
}

// keyGenerator generates pseudorandom Ed25519 keys based on a seed.
type keyGenerator struct {
	random *rand.Rand
}

func newKeyGenerator(seed int64) *keyGenerator {
	return &keyGenerator{
		random: rand.New(rand.NewSource(seed)), //nolint:gosec
	}
}

func (g *keyGenerator) Generate(keyType string) crypto.PrivKey {
	seed := make([]byte, ed25519.SeedSize)

	_, err := io.ReadFull(g.random, seed)
	if err != nil {
		panic(err) // this shouldn't happen
	}
	switch keyType {
	case secp256k1.KeyType:
		return secp256k1.GenPrivKeySecp256k1(seed)
	case bls12381.KeyType:
		pk, err := bls12381.GenPrivKeyFromSecret(seed)
		if err != nil {
			panic(fmt.Sprintf("unrecoverable error when generating key; key type %s, err %v", bls12381.KeyType, err))
		}
		return pk
	case ed25519.KeyType:
		return ed25519.GenPrivKeyFromSecret(seed)
	default:
		panic("KeyType not supported") // should not make it this far
	}
}

// portGenerator generates local Docker proxy ports for each node.
type portGenerator struct {
	nextPort uint32
}

func newPortGenerator(firstPort uint32) *portGenerator {
	return &portGenerator{nextPort: firstPort}
}

func (g *portGenerator) Next() uint32 {
	port := g.nextPort
	g.nextPort++
	if g.nextPort == 0 {
		panic("port overflow")
	}
	return port
}

// ipGenerator generates sequential IP addresses for each node, using a random
// network address.
type ipGenerator struct {
	network *net.IPNet
	nextIP  net.IP
}

func newIPGenerator(network *net.IPNet) *ipGenerator {
	nextIP := make([]byte, len(network.IP))
	copy(nextIP, network.IP)
	gen := &ipGenerator{network: network, nextIP: nextIP}
	// Skip network and gateway addresses
	gen.Next()
	gen.Next()
	return gen
}

func (g *ipGenerator) Network() *net.IPNet {
	n := &net.IPNet{
		IP:   make([]byte, len(g.network.IP)),
		Mask: make([]byte, len(g.network.Mask)),
	}
	copy(n.IP, g.network.IP)
	copy(n.Mask, g.network.Mask)
	return n
}

func (g *ipGenerator) Next() net.IP {
	ip := make([]byte, len(g.nextIP))
	copy(ip, g.nextIP)
	for i := len(g.nextIP) - 1; i >= 0; i-- {
		g.nextIP[i]++
		if g.nextIP[i] != 0 {
			break
		}
	}
	return ip
}

//go:embed latency/aws-latencies.csv
var awsLatenciesMatrixCsvContent string

func loadZoneLatenciesMatrix() (map[ZoneID][]uint32, error) {
	records, err := parseCsv(awsLatenciesMatrixCsvContent)
	if err != nil {
		return nil, err
	}
	records = records[1:] // Ignore first headers line
	matrix := make(map[ZoneID][]uint32, len(records))
	for _, r := range records {
		zoneID := ZoneID(r[0])
		matrix[zoneID] = make([]uint32, len(r)-1)
		for i, l := range r[1:] {
			lat, err := strconv.ParseUint(l, 10, 32)
			if err != nil {
				return nil, ErrInvalidZoneID{l, err}
			}
			matrix[zoneID][i] = uint32(lat)
		}
	}
	return matrix, nil
}

type ErrInvalidZoneID struct {
	ZoneID string
	Err    error
}

func (e ErrInvalidZoneID) Error() string {
	return fmt.Sprintf("invalid zone id (%s): %v", e.ZoneID, e.Err)
}

func parseCsv(csvString string) ([][]string, error) {
	csvReader := csv.NewReader(strings.NewReader(csvString))
	csvReader.Comment = '#'
	records, err := csvReader.ReadAll()
	if err != nil {
		return nil, err
	}

	return records, nil
}

func ParseKeyValueField(name string, field string) (key string, value string, err error) {
	tokens := strings.Split(field, "=")
	if len(tokens) != 2 {
		return key, value, fmt.Errorf("invalid '%s' field: \"%s\", "+
			"expected \"key = value\"", name, field)
	}
	return strings.TrimSpace(tokens[0]), strings.TrimSpace(tokens[1]), nil
}<|MERGE_RESOLUTION|>--- conflicted
+++ resolved
@@ -81,12 +81,7 @@
 	Dir  string
 
 	IP               *net.IPNet
-<<<<<<< HEAD
-	Validators       map[*Node]int64 // TODO: map of pointers? C'mon!!!
-	ValidatorUpdates map[int64]map[*Node]int64
-=======
 	ValidatorUpdates map[int64]map[string]int64
->>>>>>> 09bbba16
 	Nodes            []*Node
 }
 
@@ -286,24 +281,24 @@
 	}
 
 	// Set up genesis validators. If not specified explicitly, use all validator nodes.
-	if manifest.Validators == nil {
+	if testnet.Validators == nil {
 		validatorsMap := make(map[string]int64)
 		for _, node := range testnet.Nodes {
 			if node.Mode == ModeValidator {
 				validatorsMap[node.Name] = 100
 			}
 		}
-		manifest.Validators = &validatorsMap
+		testnet.Validators = &validatorsMap
 	}
 
 	// Pick "lowest" validator by name
-	var minNode *Node
-	for n := range testnet.Validators {
-		if minNode == nil || n.Name < minNode.Name {
+	var minNode string
+	for n := range *testnet.Validators {
+		if minNode == "" || n < minNode {
 			minNode = n
 		}
 	}
-	if minNode == nil {
+	if minNode == "" {
 		return nil, errors.New("`testnet.Validators` is empty")
 	}
 
@@ -332,7 +327,7 @@
 		if _, ok := testnet.ValidatorUpdates[i]; ok {
 			continue
 		}
-		valUpdate := map[*Node]int64{
+		valUpdate := map[string]int64{
 			minNode: i % 2, // flipping every height
 		}
 		testnet.ValidatorUpdates[i] = valUpdate
