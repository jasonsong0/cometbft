package mempool

import (
	"encoding/hex"
	"errors"
	"sync"
	"testing"
	"time"

	"github.com/fortytw2/leaktest"
	"github.com/go-kit/log/term"
	"github.com/stretchr/testify/assert"
	"github.com/stretchr/testify/require"

	"github.com/cometbft/cometbft/abci/example/kvstore"
	abci "github.com/cometbft/cometbft/abci/types"
	cfg "github.com/cometbft/cometbft/config"
	"github.com/cometbft/cometbft/libs/log"
	"github.com/cometbft/cometbft/p2p"
	memproto "github.com/cometbft/cometbft/proto/tendermint/mempool"
	"github.com/cometbft/cometbft/proxy"
	"github.com/cometbft/cometbft/types"
)

const (
	numTxs  = 1000
	timeout = 120 * time.Second // ridiculously high because CircleCI is slow
)

type peerState struct {
	height int64
}

func (ps peerState) GetHeight() int64 {
	return ps.height
}

// Send a bunch of txs to the first reactor's mempool and wait for them all to
// be received in the others.
func TestReactorBroadcastTxsMessage(t *testing.T) {
	config := cfg.TestConfig()
	// if there were more than two reactors, the order of transactions could not be
	// asserted in waitForTxsOnReactors (due to transactions gossiping). If we
	// replace Connect2Switches (full mesh) with a func, which connects first
	// reactor to others and nothing else, this test should also pass with >2 reactors.
	const N = 2
	reactors, _ := makeAndConnectReactors(config, N)
	defer func() {
		for _, r := range reactors {
			if err := r.Stop(); err != nil {
				assert.NoError(t, err)
			}
		}
	}()
	for _, r := range reactors {
		for _, peer := range r.Switch.Peers().List() {
			peer.Set(types.PeerStateKey, peerState{1})
		}
	}

	txs := checkTxs(t, reactors[0].mempool, numTxs)
	waitForReactors(t, txs, reactors, checkTxsInOrder)
}

// regression test for https://github.com/tendermint/tendermint/issues/5408
func TestReactorConcurrency(t *testing.T) {
	config := cfg.TestConfig()
	config.Mempool.Size = 5000
	config.Mempool.CacheSize = 5000
	const N = 2
	reactors, _ := makeAndConnectReactors(config, N)
	defer func() {
		for _, r := range reactors {
			if err := r.Stop(); err != nil {
				assert.NoError(t, err)
			}
		}
	}()
	for _, r := range reactors {
		for _, peer := range r.Switch.Peers().List() {
			peer.Set(types.PeerStateKey, peerState{1})
		}
	}
	var wg sync.WaitGroup

	const numTxs = 5

	for i := 0; i < 1000; i++ {
		wg.Add(2)

		// 1. submit a bunch of txs
		// 2. update the whole mempool
		txs := checkTxs(t, reactors[0].mempool, numTxs)
		go func() {
			defer wg.Done()

			reactors[0].mempool.Lock()
			defer reactors[0].mempool.Unlock()

			err := reactors[0].mempool.Update(1, txs, abciResponses(len(txs), abci.CodeTypeOK), nil, nil)
			assert.NoError(t, err)
		}()

		// 1. submit a bunch of txs
		// 2. update none
		_ = checkTxs(t, reactors[1].mempool, numTxs)
		go func() {
			defer wg.Done()

			reactors[1].mempool.Lock()
			defer reactors[1].mempool.Unlock()
			err := reactors[1].mempool.Update(1, []types.Tx{}, make([]*abci.ExecTxResult, 0), nil, nil)
			assert.NoError(t, err)
		}()

		// 1. flush the mempool
		reactors[1].mempool.Flush()
	}

	wg.Wait()
}

// Send a bunch of txs to the first reactor's mempool, claiming it came from peer
// ensure peer gets no txs.
func TestReactorNoBroadcastToSender(t *testing.T) {
	config := cfg.TestConfig()
	const N = 2
	reactors, _ := makeAndConnectReactors(config, N)
	defer func() {
		for _, r := range reactors {
			if err := r.Stop(); err != nil {
				assert.NoError(t, err)
			}
		}
	}()
	for _, r := range reactors {
		for _, peer := range r.Switch.Peers().List() {
			peer.Set(types.PeerStateKey, peerState{1})
		}
	}

	// create random transactions
	txs := NewRandomTxs(numTxs, 20)

	// the second peer sends all the transactions to the first peer
	secondNodeID := reactors[1].Switch.NodeInfo().ID()
	for _, tx := range txs {
		reactors[0].addSender(tx.Key(), secondNodeID)
		_, err := reactors[0].mempool.CheckTx(tx)
		require.NoError(t, err)
	}

	// the second peer should not receive any transaction
	ensureNoTxs(t, reactors[1], 100*time.Millisecond)
}

func TestReactor_MaxTxBytes(t *testing.T) {
	config := cfg.TestConfig()

	const N = 2
	reactors, _ := makeAndConnectReactors(config, N)
	defer func() {
		for _, r := range reactors {
			if err := r.Stop(); err != nil {
				assert.NoError(t, err)
			}
		}
	}()
	for _, r := range reactors {
		for _, peer := range r.Switch.Peers().List() {
			peer.Set(types.PeerStateKey, peerState{1})
		}
	}

	// Broadcast a tx, which has the max size
	// => ensure it's received by the second reactor.
	tx1 := kvstore.NewRandomTx(config.Mempool.MaxTxBytes)
	reqRes, err := reactors[0].mempool.CheckTx(tx1)
	require.NoError(t, err)
	require.False(t, reqRes.Response.GetCheckTx().IsErr())
	waitForReactors(t, []types.Tx{tx1}, reactors, checkTxsInOrder)

	reactors[0].mempool.Flush()
	reactors[1].mempool.Flush()

	// Broadcast a tx, which is beyond the max size
	// => ensure it's not sent
	tx2 := kvstore.NewRandomTx(config.Mempool.MaxTxBytes + 1)
	reqRes, err = reactors[0].mempool.CheckTx(tx2)
	require.Error(t, err)
	require.Nil(t, reqRes)
}

func TestBroadcastTxForPeerStopsWhenPeerStops(t *testing.T) {
	if testing.Short() {
		t.Skip("skipping test in short mode.")
	}

	config := cfg.TestConfig()
	const N = 2
	reactors, _ := makeAndConnectReactors(config, N)
	defer func() {
		for _, r := range reactors {
			if err := r.Stop(); err != nil {
				assert.NoError(t, err)
			}
		}
	}()

	// stop peer
	sw := reactors[1].Switch
	sw.StopPeerForError(sw.Peers().List()[0], errors.New("some reason"))

	// check that we are not leaking any go-routines
	// i.e. broadcastTxRoutine finishes when peer is stopped
	leaktest.CheckTimeout(t, 10*time.Second)()
}

func TestBroadcastTxForPeerStopsWhenReactorStops(t *testing.T) {
	if testing.Short() {
		t.Skip("skipping test in short mode.")
	}

	config := cfg.TestConfig()
	const N = 2
	_, switches := makeAndConnectReactors(config, N)

	// stop reactors
	for _, s := range switches {
		assert.NoError(t, s.Stop())
	}

	// check that we are not leaking any go-routines
	// i.e. broadcastTxRoutine finishes when reactor is stopped
	leaktest.CheckTimeout(t, 10*time.Second)()
}

func TestReactorTxSendersLocal(t *testing.T) {
	config := cfg.TestConfig()
	const N = 1
	reactors, _ := makeAndConnectReactors(config, N)
	defer func() {
		for _, r := range reactors {
			if err := r.Stop(); err != nil {
				assert.NoError(t, err)
			}
		}
	}()
	reactor := reactors[0]

	tx1 := kvstore.NewTxFromID(1)
	tx2 := kvstore.NewTxFromID(2)
	require.False(t, reactor.isSender(types.Tx(tx1).Key(), "peer1"))

	reactor.addSender(types.Tx(tx1).Key(), "peer1")
	reactor.addSender(types.Tx(tx1).Key(), "peer2")
	reactor.addSender(types.Tx(tx2).Key(), "peer1")
	require.True(t, reactor.isSender(types.Tx(tx1).Key(), "peer1"))
	require.True(t, reactor.isSender(types.Tx(tx1).Key(), "peer2"))
	require.True(t, reactor.isSender(types.Tx(tx2).Key(), "peer1"))

	reactor.removeSenders(types.Tx(tx1).Key())
	require.False(t, reactor.isSender(types.Tx(tx1).Key(), "peer1"))
	require.False(t, reactor.isSender(types.Tx(tx1).Key(), "peer2"))
	require.True(t, reactor.isSender(types.Tx(tx2).Key(), "peer1"))
}

// Test that:
// - If a transaction came from a peer AND if the transaction is added to the
// mempool, it must have a non-empty list of senders in the reactor.
// - If a transaction is removed from the mempool, it must also be removed from
// the list of senders in the reactor.
func TestReactorTxSendersMultiNode(t *testing.T) {
	config := cfg.TestConfig()
	config.Mempool.Size = 1000
	config.Mempool.CacheSize = 1000
	const N = 3
	reactors, _ := makeAndConnectReactors(config, N)
	defer func() {
		for _, r := range reactors {
			if err := r.Stop(); err != nil {
				assert.NoError(t, err)
			}
		}
	}()
	for _, r := range reactors {
		for _, peer := range r.Switch.Peers().List() {
			peer.Set(types.PeerStateKey, peerState{1})
		}
	}
	firstReactor := reactors[0]

	numTxs := config.Mempool.Size
	txs := newUniqueTxs(numTxs)

	// Initially, there are no transactions (and no senders).
	for _, r := range reactors {
		require.Zero(t, len(r.txSenders))
	}

	// Add transactions to the first reactor.
	callCheckTx(t, firstReactor.mempool, txs)

	// Wait for all txs to be in the mempool of each reactor.
	waitForReactors(t, txs, reactors, checkTxsInMempool)
	for _, r := range reactors {
		checkTxsInMempoolAndSenders(t, r, txs)
	}

	// Split the transactions in three groups of different sizes.
	splitIndex := numTxs / 6
	validTxs := txs[:splitIndex]                 // will be used to update the mempool, as valid txs
	invalidTxs := txs[splitIndex : 3*splitIndex] // will be used to update the mempool, as invalid txs
	ignoredTxs := txs[3*splitIndex:]             // will remain in the mempool

	// Update the mempools with a list of valid and invalid transactions.
	for _, r := range reactors {
		updateMempool(t, r.mempool, validTxs, invalidTxs)

		// Txs included in a block should have been removed from the mempool and
		// have no senders.
		for _, tx := range append(validTxs, invalidTxs...) {
			require.False(t, r.mempool.InMempool(tx.Key()))
			_, hasSenders := r.txSenders[tx.Key()]
			require.False(t, hasSenders)
		}

		// Ignored txs should still be in the mempool.
		checkTxsInMempoolAndSenders(t, r, ignoredTxs)
	}
}

// Check that the mempool has exactly the given list of txs and
// each tx has a non-empty list of senders.
func checkTxsInMempoolAndSenders(t *testing.T, r *Reactor, txs types.Txs) {
	r.txSendersMtx.Lock()
	defer r.txSendersMtx.Unlock()

	require.Equal(t, len(txs), r.mempool.Size())
	require.Equal(t, len(txs), len(r.txSenders))

	// Each transaction is in the mempool and it
	// has a non-empty list of senders.
	for _, tx := range txs {
		assert.True(t, r.mempool.InMempool(tx.Key()))
		senders, hasSenders := r.txSenders[tx.Key()]
		require.True(t, hasSenders && len(senders) > 0)
	}
}

// mempoolLogger is a TestingLogger which uses a different
// color for each validator ("validator" key must exist).
func mempoolLogger() log.Logger {
	return log.TestingLoggerWithColorFn(func(keyvals ...interface{}) term.FgBgColor {
		for i := 0; i < len(keyvals)-1; i += 2 {
			if keyvals[i] == "validator" {
				return term.FgBgColor{Fg: term.Color(uint8(keyvals[i+1].(int) + 1))}
			}
		}
		return term.FgBgColor{}
	})
}

// connect N mempool reactors through N switches
func makeAndConnectReactors(config *cfg.Config, n int) ([]*Reactor, []*p2p.Switch) {
	reactors := make([]*Reactor, n)
	logger := mempoolLogger()
	for i := 0; i < n; i++ {
		app := kvstore.NewInMemoryApplication()
		cc := proxy.NewLocalClientCreator(app)
		mempool, cleanup := newMempoolWithApp(cc)
		defer cleanup()

<<<<<<< HEAD
		reactors[i] = NewReactor(config.Mempool, mempool) // so we don't start the consensus states
=======
		reactors[i] = NewReactor(config.Mempool, mempool, false) // so we dont start the consensus states
>>>>>>> 58cfaf97
		reactors[i].SetLogger(logger.With("validator", i))
	}

	switches := p2p.MakeConnectedSwitches(config.P2P, n, func(i int, s *p2p.Switch) *p2p.Switch {
		s.AddReactor("MEMPOOL", reactors[i])
		return s
	}, p2p.Connect2Switches)
	return reactors, switches
}

func newUniqueTxs(n int) types.Txs {
	txs := make(types.Txs, n)
	for i := 0; i < n; i++ {
		txs[i] = kvstore.NewTxFromID(i)
	}
	return txs
}

// Wait for all reactors to finish applying a testing function to a list of
// transactions.
func waitForReactors(t *testing.T, txs types.Txs, reactors []*Reactor, testFunc func(*testing.T, types.Txs, *Reactor, int)) {
	wg := new(sync.WaitGroup)
	for i, reactor := range reactors {
		wg.Add(1)
		go func(r *Reactor, reactorIndex int) {
			defer wg.Done()
			testFunc(t, txs, r, reactorIndex)
		}(reactor, i)
	}

	done := make(chan struct{})
	go func() {
		wg.Wait()
		close(done)
	}()

	timer := time.After(timeout)
	select {
	case <-timer:
		t.Fatal("Timed out waiting for txs")
	case <-done:
	}
}

// Wait until the mempool has a certain number of transactions.
func waitForNumTxsInMempool(numTxs int, mempool Mempool) {
	for mempool.Size() < numTxs {
		time.Sleep(time.Millisecond * 100)
	}
}

// Wait until all txs are in the mempool and check that the number of txs in the
// mempool is as expected.
func checkTxsInMempool(t *testing.T, txs types.Txs, reactor *Reactor, _ int) {
	waitForNumTxsInMempool(len(txs), reactor.mempool)

	reapedTxs := reactor.mempool.ReapMaxTxs(len(txs))
	require.Equal(t, len(txs), len(reapedTxs))
	require.Equal(t, len(txs), reactor.mempool.Size())
}

// Wait until all txs are in the mempool and check that they are in the same
// order as given.
func checkTxsInOrder(t *testing.T, txs types.Txs, reactor *Reactor, reactorIndex int) {
	waitForNumTxsInMempool(len(txs), reactor.mempool)

	// Check that all transactions in the mempool are in the same order as txs.
	reapedTxs := reactor.mempool.ReapMaxTxs(len(txs))
	for i, tx := range txs {
		assert.Equalf(t, tx, reapedTxs[i],
			"txs at index %d on reactor %d don't match: %v vs %v", i, reactorIndex, tx, reapedTxs[i])
	}
}

func updateMempool(t *testing.T, mp Mempool, validTxs types.Txs, invalidTxs types.Txs) {
	allTxs := append(validTxs, invalidTxs...)

	validTxResponses := abciResponses(len(validTxs), abci.CodeTypeOK)
	invalidTxResponses := abciResponses(len(invalidTxs), 1)
	allResponses := append(validTxResponses, invalidTxResponses...)

	mp.Lock()
	err := mp.Update(1, allTxs, allResponses, nil, nil)
	mp.Unlock()

	require.NoError(t, err)
}

// ensure no txs on reactor after some timeout
func ensureNoTxs(t *testing.T, reactor *Reactor, timeout time.Duration) {
	time.Sleep(timeout) // wait for the txs in all mempools
	assert.Zero(t, reactor.mempool.Size())
}

func TestMempoolVectors(t *testing.T) {
	testCases := []struct {
		testName string
		tx       []byte
		expBytes string
	}{
		{"tx 1", []byte{123}, "0a030a017b"},
		{"tx 2", []byte("proto encoding in mempool"), "0a1b0a1970726f746f20656e636f64696e6720696e206d656d706f6f6c"},
	}

	for _, tc := range testCases {
		tc := tc

		msg := memproto.Message{
			Sum: &memproto.Message_Txs{
				Txs: &memproto.Txs{Txs: [][]byte{tc.tx}},
			},
		}
		bz, err := msg.Marshal()
		require.NoError(t, err, tc.testName)

		require.Equal(t, tc.expBytes, hex.EncodeToString(bz), tc.testName)
	}
}<|MERGE_RESOLUTION|>--- conflicted
+++ resolved
@@ -371,11 +371,7 @@
 		mempool, cleanup := newMempoolWithApp(cc)
 		defer cleanup()
 
-<<<<<<< HEAD
-		reactors[i] = NewReactor(config.Mempool, mempool) // so we don't start the consensus states
-=======
-		reactors[i] = NewReactor(config.Mempool, mempool, false) // so we dont start the consensus states
->>>>>>> 58cfaf97
+		reactors[i] = NewReactor(config.Mempool, mempool, false) // so we don't start the consensus states
 		reactors[i].SetLogger(logger.With("validator", i))
 	}
 
