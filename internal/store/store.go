package store

import (
	"errors"
	"fmt"
	"strconv"

	"github.com/cosmos/gogoproto/proto"
	"github.com/google/orderedcode"

	cmterrors "github.com/cometbft/cometbft/types/errors"

	dbm "github.com/cometbft/cometbft-db"

	cmtstore "github.com/cometbft/cometbft/api/cometbft/store/v1"
	cmtproto "github.com/cometbft/cometbft/api/cometbft/types/v1"
	"github.com/cometbft/cometbft/internal/evidence"
	sm "github.com/cometbft/cometbft/internal/state"
	cmtsync "github.com/cometbft/cometbft/internal/sync"
	"github.com/cometbft/cometbft/types"
)

// Assuming the length of a block part is 64kB (`types.BlockPartSizeBytes`),
// the maximum size of a block, that will be batch saved, is 640kB. The
// benchmarks have shown that `goleveldb` still performs well with blocks of
// this size. However, if the block is larger than 1MB, the performance degrades.
const maxBlockPartsToBatch = 10

/*
BlockStore is a simple low level store for blocks.

There are three types of information stored:
  - BlockMeta:   Meta information about each block
  - Block part:  Parts of each block, aggregated w/ PartSet
  - Commit:      The commit part of each block, for gossiping precommit votes

Currently the precommit signatures are duplicated in the Block parts as
well as the Commit.  In the future this may change, perhaps by moving
the Commit data outside the Block. (TODO)

The store can be assumed to contain all contiguous blocks between base and height (inclusive).

// NOTE: BlockStore methods will panic if they encounter errors
// deserializing loaded data, indicating probable corruption on disk.
*/
type BlockStore struct {
	db dbm.DB

	// mtx guards access to the struct fields listed below it. We rely on the database to enforce
	// fine-grained concurrency control for its data, and thus this mutex does not apply to
	// database contents. The only reason for keeping these fields in the struct is that the data
	// can't efficiently be queried from the database since the key encoding we use is not
	// lexicographically ordered (see https://github.com/tendermint/tendermint/issues/4567).
	mtx    cmtsync.RWMutex
	base   int64
	height int64
}

// NewBlockStore returns a new BlockStore with the given DB,
// initialized to the last height that was committed to the DB.
func NewBlockStore(db dbm.DB) *BlockStore {
	bs := LoadBlockStoreState(db)
	return &BlockStore{
		base:   bs.Base,
		height: bs.Height,
		db:     db,
	}
}

func (bs *BlockStore) IsEmpty() bool {
	bs.mtx.RLock()
	defer bs.mtx.RUnlock()
	return bs.base == bs.height && bs.base == 0
}

// Base returns the first known contiguous block height, or 0 for empty block stores.
func (bs *BlockStore) Base() int64 {
	bs.mtx.RLock()
	defer bs.mtx.RUnlock()
	return bs.base
}

// Height returns the last known contiguous block height, or 0 for empty block stores.
func (bs *BlockStore) Height() int64 {
	bs.mtx.RLock()
	defer bs.mtx.RUnlock()
	return bs.height
}

// Size returns the number of blocks in the block store.
func (bs *BlockStore) Size() int64 {
	bs.mtx.RLock()
	defer bs.mtx.RUnlock()
	if bs.height == 0 {
		return 0
	}
	return bs.height - bs.base + 1
}

// LoadBase atomically loads the base block meta, or returns nil if no base is found.
func (bs *BlockStore) LoadBaseMeta() *types.BlockMeta {
	bs.mtx.RLock()
	defer bs.mtx.RUnlock()
	if bs.base == 0 {
		return nil
	}
	return bs.LoadBlockMeta(bs.base)
}

// LoadBlock returns the block with the given height.
// If no block is found for that height, it returns nil.
func (bs *BlockStore) LoadBlock(height int64) (*types.Block, *types.BlockMeta) {
	blockMeta := bs.LoadBlockMeta(height)
	if blockMeta == nil {
		return nil, nil
	}

	pbb := new(cmtproto.Block)
	buf := []byte{}
	for i := 0; i < int(blockMeta.BlockID.PartSetHeader.Total); i++ {
		part := bs.LoadBlockPart(height, i)
		// If the part is missing (e.g. since it has been deleted after we
		// loaded the block meta) we consider the whole block to be missing.
		if part == nil {
			return nil, nil
		}
		buf = append(buf, part.Bytes...)
	}
	err := proto.Unmarshal(buf, pbb)
	if err != nil {
		// NOTE: The existence of meta should imply the existence of the
		// block. So, make sure meta is only saved after blocks are saved.
		panic(fmt.Sprintf("Error reading block: %v", err))
	}

	block, err := types.BlockFromProto(pbb)
	if err != nil {
		panic(cmterrors.ErrMsgFromProto{MessageName: "Block", Err: err})
	}

	return block, blockMeta
}

// LoadBlockByHash returns the block with the given hash.
// If no block is found for that hash, it returns nil.
// Panics if it fails to parse height associated with the given hash.
func (bs *BlockStore) LoadBlockByHash(hash []byte) (*types.Block, *types.BlockMeta) {
	bz, err := bs.db.Get(blockHashKey(hash))
	if err != nil {
		panic(err)
	}
	if len(bz) == 0 {
		return nil, nil
	}

	s := string(bz)
	height, err := strconv.ParseInt(s, 10, 64)
	if err != nil {
		panic(fmt.Sprintf("failed to extract height from %s: %v", s, err))
	}
	return bs.LoadBlock(height)
}

// LoadBlockPart returns the Part at the given index
// from the block at the given height.
// If no part is found for the given height and index, it returns nil.
func (bs *BlockStore) LoadBlockPart(height int64, index int) *types.Part {
	pbpart := new(cmtproto.Part)

	bz, err := bs.db.Get(blockPartKey(height, index))
	if err != nil {
		panic(err)
	}
	if len(bz) == 0 {
		return nil
	}

	err = proto.Unmarshal(bz, pbpart)
	if err != nil {
		panic(fmt.Errorf("unmarshal to cmtproto.Part failed: %w", err))
	}
	part, err := types.PartFromProto(pbpart)
	if err != nil {
		panic(fmt.Sprintf("Error reading block part: %v", err))
	}

	return part
}

// LoadBlockMeta returns the BlockMeta for the given height.
// If no block is found for the given height, it returns nil.
func (bs *BlockStore) LoadBlockMeta(height int64) *types.BlockMeta {
	pbbm := new(cmtproto.BlockMeta)
	bz, err := bs.db.Get(blockMetaKey(height))
	if err != nil {
		panic(err)
	}

	if len(bz) == 0 {
		return nil
	}

	err = proto.Unmarshal(bz, pbbm)
	if err != nil {
		panic(fmt.Errorf("unmarshal to cmtproto.BlockMeta: %w", err))
	}

	blockMeta, err := types.BlockMetaFromProto(pbbm)
	if err != nil {
		panic(cmterrors.ErrMsgFromProto{MessageName: "BlockMetadata", Err: err})
	}

	return blockMeta
}

// LoadBlockMetaByHash returns the blockmeta who's header corresponds to the given
// hash. If none is found, returns nil.
func (bs *BlockStore) LoadBlockMetaByHash(hash []byte) *types.BlockMeta {
	bz, err := bs.db.Get(blockHashKey(hash))
	if err != nil {
		panic(err)
	}
	if len(bz) == 0 {
		return nil
	}

	s := string(bz)
	height, err := strconv.ParseInt(s, 10, 64)
	if err != nil {
		panic(fmt.Sprintf("failed to extract height from %s: %v", s, err))
	}
	return bs.LoadBlockMeta(height)
}

// LoadBlockCommit returns the Commit for the given height.
// This commit consists of the +2/3 and other Precommit-votes for block at `height`,
// and it comes from the block.LastCommit for `height+1`.
// If no commit is found for the given height, it returns nil.
func (bs *BlockStore) LoadBlockCommit(height int64) *types.Commit {
	pbc := new(cmtproto.Commit)
	bz, err := bs.db.Get(blockCommitKey(height))
	if err != nil {
		panic(err)
	}
	if len(bz) == 0 {
		return nil
	}
	err = proto.Unmarshal(bz, pbc)
	if err != nil {
		panic(fmt.Errorf("error reading block commit: %w", err))
	}
	commit, err := types.CommitFromProto(pbc)
	if err != nil {
		panic(cmterrors.ErrMsgToProto{MessageName: "Commit", Err: err})
	}
	return commit
}

// LoadExtendedCommit returns the ExtendedCommit for the given height.
// The extended commit is not guaranteed to contain the same +2/3 precommits data
// as the commit in the block.
func (bs *BlockStore) LoadBlockExtendedCommit(height int64) *types.ExtendedCommit {
	pbec := new(cmtproto.ExtendedCommit)
	bz, err := bs.db.Get(extCommitKey(height))
	if err != nil {
		panic(fmt.Errorf("fetching extended commit: %w", err))
	}
	if len(bz) == 0 {
		return nil
	}
	err = proto.Unmarshal(bz, pbec)
	if err != nil {
		panic(fmt.Errorf("decoding extended commit: %w", err))
	}
	extCommit, err := types.ExtendedCommitFromProto(pbec)
	if err != nil {
		panic(fmt.Errorf("converting extended commit: %w", err))
	}
	return extCommit
}

// LoadSeenCommit returns the locally seen Commit for the given height.
// This is useful when we've seen a commit, but there has not yet been
// a new block at `height + 1` that includes this commit in its block.LastCommit.
func (bs *BlockStore) LoadSeenCommit(height int64) *types.Commit {
	pbc := new(cmtproto.Commit)
	bz, err := bs.db.Get(seenCommitKey(height))
	if err != nil {
		panic(err)
	}
	if len(bz) == 0 {
		return nil
	}
	err = proto.Unmarshal(bz, pbc)
	if err != nil {
		panic(fmt.Sprintf("error reading block seen commit: %v", err))
	}

	commit, err := types.CommitFromProto(pbc)
	if err != nil {
		panic(fmt.Errorf("converting seen commit: %w", err))
	}
	return commit
}

// PruneBlocks removes block up to (but not including) a height. It returns the
// number of blocks pruned and the evidence retain height - the height at which
// data needed to prove evidence must not be removed.
func (bs *BlockStore) PruneBlocks(height int64, state sm.State) (uint64, int64, error) {
	if height <= 0 {
		return 0, -1, fmt.Errorf("height must be greater than 0")
	}
	bs.mtx.RLock()
	if height > bs.height {
		bs.mtx.RUnlock()
		return 0, -1, fmt.Errorf("cannot prune beyond the latest height %v", bs.height)
	}
	base := bs.base
	bs.mtx.RUnlock()
	if height < base {
		return 0, -1, fmt.Errorf("cannot prune to height %v, it is lower than base height %v",
			height, base)
	}

	pruned := uint64(0)
	batch := bs.db.NewBatch()
	defer batch.Close()
	flush := func(batch dbm.Batch, base int64) error {
		// We can't trust batches to be atomic, so update base first to make sure noone
		// tries to access missing blocks.
		bs.mtx.Lock()
		bs.base = base
		bs.mtx.Unlock()
		bs.saveState(batch)

		err := batch.WriteSync()
		if err != nil {
			return fmt.Errorf("failed to prune up to height %v: %w", base, err)
		}
		batch.Close()
		return nil
	}

	evidencePoint := height
	for h := base; h < height; h++ {

		meta := bs.LoadBlockMeta(h)
		if meta == nil { // assume already deleted
			continue
		}

		// This logic is in place to protect data that proves malicious behavior.
		// If the height is within the evidence age, we continue to persist the header and commit data.

		if evidencePoint == height && !evidence.IsEvidenceExpired(state.LastBlockHeight, state.LastBlockTime, h, meta.Header.Time, state.ConsensusParams.Evidence) {
			evidencePoint = h
		}

		// if height is beyond the evidence point we dont delete the header
		if h < evidencePoint {
			if err := batch.Delete(blockMetaKey(h)); err != nil {
				return 0, -1, err
			}
		}
		if err := batch.Delete(blockHashKey(meta.BlockID.Hash)); err != nil {
			return 0, -1, err
		}
		// if height is beyond the evidence point we dont delete the commit data
		if h < evidencePoint {
			if err := batch.Delete(blockCommitKey(h)); err != nil {
				return 0, -1, err
			}
		}
		if err := batch.Delete(seenCommitKey(h)); err != nil {
			return 0, -1, err
		}
		for p := 0; p < int(meta.BlockID.PartSetHeader.Total); p++ {
			if err := batch.Delete(blockPartKey(h, p)); err != nil {
				return 0, -1, err
			}
		}
		pruned++

		// flush every 1000 blocks to avoid batches becoming too large
		if pruned%1000 == 0 && pruned > 0 {
			err := flush(batch, h)
			if err != nil {
				return 0, -1, err
			}
			batch = bs.db.NewBatch()
			defer batch.Close()
		}
	}

	err := flush(batch, height)
	if err != nil {
		return 0, -1, err
	}
	return pruned, evidencePoint, nil
}

// SaveBlock persists the given block, blockParts, and seenCommit to the underlying db.
// blockParts: Must be parts of the block
// seenCommit: The +2/3 precommits that were seen which committed at height.
//
//	If all the nodes restart after committing a block,
//	we need this to reload the precommits to catch-up nodes to the
//	most recent height.  Otherwise they'd stall at H-1.
func (bs *BlockStore) SaveBlock(block *types.Block, blockParts *types.PartSet, seenCommit *types.Commit) {
	if block == nil {
		panic("BlockStore can only save a non-nil block")
	}

	batch := bs.db.NewBatch()
	defer batch.Close()

	if err := bs.saveBlockToBatch(block, blockParts, seenCommit, batch); err != nil {
		panic(err)
	}

	// Save new BlockStoreState descriptor. This also flushes the database.
	bs.saveState(batch)

	err := batch.WriteSync()
	if err != nil {
		panic(err)
	}
}

// SaveBlockWithExtendedCommit persists the given block, blockParts, and
// seenExtendedCommit to the underlying db. seenExtendedCommit is stored under
// two keys in the database: as the seenCommit and as the ExtendedCommit data for the
// height. This allows the vote extension data to be persisted for all blocks
// that are saved.
func (bs *BlockStore) SaveBlockWithExtendedCommit(block *types.Block, blockParts *types.PartSet, seenExtendedCommit *types.ExtendedCommit) {
	if block == nil {
		panic("BlockStore can only save a non-nil block")
	}
	if err := seenExtendedCommit.EnsureExtensions(true); err != nil {
		panic(fmt.Errorf("problems saving block with extensions: %w", err))
	}

	batch := bs.db.NewBatch()
	defer batch.Close()

	if err := bs.saveBlockToBatch(block, blockParts, seenExtendedCommit.ToCommit(), batch); err != nil {
		panic(err)
	}
	height := block.Height

	pbec := seenExtendedCommit.ToProto()
	extCommitBytes := mustEncode(pbec)
<<<<<<< HEAD
	if err := bs.db.Set(extCommitKey(height), extCommitBytes); err != nil {
=======
	if err := batch.Set(calcExtCommitKey(height), extCommitBytes); err != nil {
>>>>>>> 30c9cdee
		panic(err)
	}

	// Save new BlockStoreState descriptor. This also flushes the database.
	bs.saveState(batch)

	err := batch.WriteSync()
	if err != nil {
		panic(err)
	}
}

func (bs *BlockStore) saveBlockToBatch(
	block *types.Block,
	blockParts *types.PartSet,
	seenCommit *types.Commit,
	batch dbm.Batch) error {

	if block == nil {
		panic("BlockStore can only save a non-nil block")
	}

	height := block.Height
	hash := block.Hash()

	if g, w := height, bs.Height()+1; bs.Base() > 0 && g != w {
		return fmt.Errorf("BlockStore can only save contiguous blocks. Wanted %v, got %v", w, g)
	}
	if !blockParts.IsComplete() {
		return errors.New("BlockStore can only save complete block part sets")
	}
	if height != seenCommit.Height {
		return fmt.Errorf("BlockStore cannot save seen commit of a different height (block: %d, commit: %d)", height, seenCommit.Height)
	}

	// If the block is small, batch save the block parts. Otherwise, save the
	// parts individually.
	saveBlockPartsToBatch := blockParts.Count() <= maxBlockPartsToBatch

	// Save block parts. This must be done before the block meta, since callers
	// typically load the block meta first as an indication that the block exists
	// and then go on to load block parts - we must make sure the block is
	// complete as soon as the block meta is written.
	for i := 0; i < int(blockParts.Total()); i++ {
		part := blockParts.GetPart(i)
		bs.saveBlockPart(height, i, part, batch, saveBlockPartsToBatch)
	}

	// Save block meta
	blockMeta := types.NewBlockMeta(block, blockParts)
	pbm := blockMeta.ToProto()
	if pbm == nil {
		return errors.New("nil blockmeta")
	}
	metaBytes := mustEncode(pbm)
<<<<<<< HEAD
	if err := bs.db.Set(blockMetaKey(height), metaBytes); err != nil {
		return err
	}
	if err := bs.db.Set(blockHashKey(hash), []byte(fmt.Sprintf("%d", height))); err != nil {
=======
	if err := batch.Set(calcBlockMetaKey(height), metaBytes); err != nil {
		return err
	}
	if err := batch.Set(calcBlockHashKey(hash), []byte(fmt.Sprintf("%d", height))); err != nil {
>>>>>>> 30c9cdee
		return err
	}

	// Save block commit (duplicate and separate from the Block)
	pbc := block.LastCommit.ToProto()
	blockCommitBytes := mustEncode(pbc)
<<<<<<< HEAD
	if err := bs.db.Set(blockCommitKey(height-1), blockCommitBytes); err != nil {
=======
	if err := batch.Set(calcBlockCommitKey(height-1), blockCommitBytes); err != nil {
>>>>>>> 30c9cdee
		return err
	}

	// Save seen commit (seen +2/3 precommits for block)
	// NOTE: we can delete this at a later height
	pbsc := seenCommit.ToProto()
	seenCommitBytes := mustEncode(pbsc)
<<<<<<< HEAD
	if err := bs.db.Set(seenCommitKey(height), seenCommitBytes); err != nil {
=======
	if err := batch.Set(calcSeenCommitKey(height), seenCommitBytes); err != nil {
>>>>>>> 30c9cdee
		return err
	}

	// Done!
	bs.mtx.Lock()
	bs.height = height
	if bs.base == 0 {
		bs.base = height
	}
	bs.mtx.Unlock()

	return nil
}

func (bs *BlockStore) saveBlockPart(height int64, index int, part *types.Part, batch dbm.Batch, saveBlockPartsToBatch bool) {
	pbp, err := part.ToProto()
	if err != nil {
		panic(cmterrors.ErrMsgToProto{MessageName: "Part", Err: err})
	}
	partBytes := mustEncode(pbp)
<<<<<<< HEAD
	if err := bs.db.Set(blockPartKey(height, index), partBytes); err != nil {
=======
	if saveBlockPartsToBatch {
		err = batch.Set(calcBlockPartKey(height, index), partBytes)
	} else {
		err = bs.db.Set(calcBlockPartKey(height, index), partBytes)
	}
	if err != nil {
>>>>>>> 30c9cdee
		panic(err)
	}
}

func (bs *BlockStore) saveState(batch dbm.Batch) {
	bs.mtx.RLock()
	bss := cmtstore.BlockStoreState{
		Base:   bs.base,
		Height: bs.height,
	}
	bs.mtx.RUnlock()
	SaveBlockStoreState(&bss, batch)
}

// SaveSeenCommit saves a seen commit, used by e.g. the state sync reactor when bootstrapping node.
func (bs *BlockStore) SaveSeenCommit(height int64, seenCommit *types.Commit) error {
	pbc := seenCommit.ToProto()
	seenCommitBytes, err := proto.Marshal(pbc)
	if err != nil {
		return fmt.Errorf("unable to marshal commit: %w", err)
	}
	return bs.db.Set(seenCommitKey(height), seenCommitBytes)
}

func (bs *BlockStore) Close() error {
	return bs.db.Close()
}

//---------------------------------- KEY ENCODING -----------------------------------------

// key prefixes
const (
	// prefixes are unique across all tm db's
	prefixBlockMeta   = int64(0)
	prefixBlockPart   = int64(1)
	prefixBlockCommit = int64(2)
	prefixSeenCommit  = int64(3)
	prefixExtCommit   = int64(4)
	prefixBlockHash   = int64(5)
)

func blockMetaKey(height int64) []byte {
	key, err := orderedcode.Append(nil, prefixBlockMeta, height)
	if err != nil {
		panic(err)
	}
	return key
}

func blockPartKey(height int64, partIndex int) []byte {
	key, err := orderedcode.Append(nil, prefixBlockPart, height, int64(partIndex))
	if err != nil {
		panic(err)
	}
	return key
}

func blockCommitKey(height int64) []byte {
	key, err := orderedcode.Append(nil, prefixBlockCommit, height)
	if err != nil {
		panic(err)
	}
	return key
}

func seenCommitKey(height int64) []byte {
	key, err := orderedcode.Append(nil, prefixSeenCommit, height)
	if err != nil {
		panic(err)
	}
	return key
}

func extCommitKey(height int64) []byte {
	key, err := orderedcode.Append(nil, prefixExtCommit, height)
	if err != nil {
		panic(err)
	}
	return key
}

func blockHashKey(hash []byte) []byte {
	key, err := orderedcode.Append(nil, prefixBlockHash, string(hash))
	if err != nil {
		panic(err)
	}
	return key
}

//-----------------------------------------------------------------------------

var blockStoreKey = []byte("blockStore")

// SaveBlockStoreState persists the blockStore state to the database.
func SaveBlockStoreState(bsj *cmtstore.BlockStoreState, batch dbm.Batch) {
	bytes, err := proto.Marshal(bsj)
	if err != nil {
		panic(fmt.Sprintf("Could not marshal state bytes: %v", err))
	}
	if err := batch.Set(blockStoreKey, bytes); err != nil {
		panic(err)
	}
}

// LoadBlockStoreState returns the BlockStoreState as loaded from disk.
// If no BlockStoreState was previously persisted, it returns the zero value.
func LoadBlockStoreState(db dbm.DB) cmtstore.BlockStoreState {
	bytes, err := db.Get(blockStoreKey)
	if err != nil {
		panic(err)
	}

	if len(bytes) == 0 {
		return cmtstore.BlockStoreState{
			Base:   0,
			Height: 0,
		}
	}

	var bsj cmtstore.BlockStoreState
	if err := proto.Unmarshal(bytes, &bsj); err != nil {
		panic(fmt.Sprintf("Could not unmarshal bytes: %X", bytes))
	}

	// Backwards compatibility with persisted data from before Base existed.
	if bsj.Height > 0 && bsj.Base == 0 {
		bsj.Base = 1
	}
	return bsj
}

// mustEncode proto encodes a proto.message and panics if fails
func mustEncode(pb proto.Message) []byte {
	bz, err := proto.Marshal(pb)
	if err != nil {
		panic(fmt.Errorf("unable to marshal: %w", err))
	}
	return bz
}

//-----------------------------------------------------------------------------

// DeleteLatestBlock removes the block pointed to by height,
// lowering height by one.
func (bs *BlockStore) DeleteLatestBlock() error {
	bs.mtx.RLock()
	targetHeight := bs.height
	bs.mtx.RUnlock()

	batch := bs.db.NewBatch()
	defer batch.Close()

	// delete what we can, skipping what's already missing, to ensure partial
	// blocks get deleted fully.
	if meta := bs.LoadBlockMeta(targetHeight); meta != nil {
		if err := batch.Delete(blockHashKey(meta.BlockID.Hash)); err != nil {
			return err
		}
		for p := 0; p < int(meta.BlockID.PartSetHeader.Total); p++ {
			if err := batch.Delete(blockPartKey(targetHeight, p)); err != nil {
				return err
			}
		}
	}
	if err := batch.Delete(blockCommitKey(targetHeight)); err != nil {
		return err
	}
	if err := batch.Delete(seenCommitKey(targetHeight)); err != nil {
		return err
	}
	// delete last, so as to not leave keys built on meta.BlockID dangling
	if err := batch.Delete(blockMetaKey(targetHeight)); err != nil {
		return err
	}

	bs.mtx.Lock()
	bs.height = targetHeight - 1
	bs.mtx.Unlock()
	bs.saveState(batch)

	err := batch.WriteSync()
	if err != nil {
		return fmt.Errorf("failed to delete height %v: %w", targetHeight, err)
	}
	return nil
}<|MERGE_RESOLUTION|>--- conflicted
+++ resolved
@@ -450,11 +450,7 @@
 
 	pbec := seenExtendedCommit.ToProto()
 	extCommitBytes := mustEncode(pbec)
-<<<<<<< HEAD
-	if err := bs.db.Set(extCommitKey(height), extCommitBytes); err != nil {
-=======
-	if err := batch.Set(calcExtCommitKey(height), extCommitBytes); err != nil {
->>>>>>> 30c9cdee
+	if err := batch.Set(extCommitKey(height), extCommitBytes); err != nil {
 		panic(err)
 	}
 
@@ -510,28 +506,17 @@
 		return errors.New("nil blockmeta")
 	}
 	metaBytes := mustEncode(pbm)
-<<<<<<< HEAD
-	if err := bs.db.Set(blockMetaKey(height), metaBytes); err != nil {
+	if err := batch.Set(blockMetaKey(height), metaBytes); err != nil {
 		return err
 	}
-	if err := bs.db.Set(blockHashKey(hash), []byte(fmt.Sprintf("%d", height))); err != nil {
-=======
-	if err := batch.Set(calcBlockMetaKey(height), metaBytes); err != nil {
-		return err
-	}
-	if err := batch.Set(calcBlockHashKey(hash), []byte(fmt.Sprintf("%d", height))); err != nil {
->>>>>>> 30c9cdee
+	if err := batch.Set(blockHashKey(hash), []byte(fmt.Sprintf("%d", height))); err != nil {
 		return err
 	}
 
 	// Save block commit (duplicate and separate from the Block)
 	pbc := block.LastCommit.ToProto()
 	blockCommitBytes := mustEncode(pbc)
-<<<<<<< HEAD
-	if err := bs.db.Set(blockCommitKey(height-1), blockCommitBytes); err != nil {
-=======
-	if err := batch.Set(calcBlockCommitKey(height-1), blockCommitBytes); err != nil {
->>>>>>> 30c9cdee
+	if err := batch.Set(blockCommitKey(height-1), blockCommitBytes); err != nil {
 		return err
 	}
 
@@ -539,11 +524,7 @@
 	// NOTE: we can delete this at a later height
 	pbsc := seenCommit.ToProto()
 	seenCommitBytes := mustEncode(pbsc)
-<<<<<<< HEAD
-	if err := bs.db.Set(seenCommitKey(height), seenCommitBytes); err != nil {
-=======
-	if err := batch.Set(calcSeenCommitKey(height), seenCommitBytes); err != nil {
->>>>>>> 30c9cdee
+	if err := batch.Set(seenCommitKey(height), seenCommitBytes); err != nil {
 		return err
 	}
 
@@ -564,16 +545,12 @@
 		panic(cmterrors.ErrMsgToProto{MessageName: "Part", Err: err})
 	}
 	partBytes := mustEncode(pbp)
-<<<<<<< HEAD
-	if err := bs.db.Set(blockPartKey(height, index), partBytes); err != nil {
-=======
 	if saveBlockPartsToBatch {
-		err = batch.Set(calcBlockPartKey(height, index), partBytes)
+		err = batch.Set(blockPartKey(height, index), partBytes)
 	} else {
-		err = bs.db.Set(calcBlockPartKey(height, index), partBytes)
-	}
-	if err != nil {
->>>>>>> 30c9cdee
+		err = bs.db.Set(blockPartKey(height, index), partBytes)
+	}
+	if err != nil {
 		panic(err)
 	}
 }
