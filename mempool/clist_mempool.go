--- conflicted
+++ resolved
@@ -133,7 +133,6 @@
 	return nil, false
 }
 
-<<<<<<< HEAD
 func (mem *CListMempool) getLane(txKey types.TxKey) (types.Lane, error) {
 	if lane, ok := mem.txLanes.Load(txKey); ok {
 		return lane.(types.Lane), nil
@@ -146,8 +145,6 @@
 	return ok
 }
 
-=======
->>>>>>> da061451
 func (mem *CListMempool) addToCache(tx types.Tx) bool {
 	return mem.cache.Push(tx)
 }
@@ -264,12 +261,10 @@
 	mem.numTxs.Store(0)
 	mem.cache.Reset()
 
-<<<<<<< HEAD
+
 	for lane := range mem.lanes {
 		mem.removeAllTxs(lane)
 	}
-=======
-	mem.removeAllTxs()
 }
 
 func (mem *CListMempool) Contains(txKey types.TxKey) bool {
@@ -297,7 +292,6 @@
 // Deprecated: Use CListIterator instead.
 func (mem *CListMempool) TxsWaitChan() <-chan struct{} {
 	return mem.txs.WaitChan()
->>>>>>> da061451
 }
 
 // It blocks if we're waiting on Update() or Reap().
