package blocksync

import (
	"fmt"
	"reflect"
	"time"

	"github.com/tendermint/tendermint/libs/log"
	"github.com/tendermint/tendermint/p2p"
	bcproto "github.com/tendermint/tendermint/proto/tendermint/blocksync"
	sm "github.com/tendermint/tendermint/state"
	"github.com/tendermint/tendermint/store"
	"github.com/tendermint/tendermint/types"
)

const (
	// BlocksyncChannel is a channel for blocks and status updates (`BlockStore` height)
	BlocksyncChannel = byte(0x40)

	trySyncIntervalMS = 10

	// stop syncing when last block's time is
	// within this much of the system time.
	// stopSyncingDurationMinutes = 10

	// ask for best height every 10s
	statusUpdateIntervalSeconds = 10
	// check if we should switch to consensus reactor
	switchToConsensusIntervalSeconds = 1
)

type consensusReactor interface {
	// for when we switch from blocksync reactor and block sync to
	// the consensus machine
	SwitchToConsensus(state sm.State, skipWAL bool)
}

type peerError struct {
	err    error
	peerID p2p.ID
}

func (e peerError) Error() string {
	return fmt.Sprintf("error with peer %v: %s", e.peerID, e.err.Error())
}

// Reactor handles long-term catchup syncing.
type Reactor struct {
	p2p.BaseReactor

	// immutable
	initialState sm.State

	blockExec *sm.BlockExecutor
	store     sm.BlockStore
	pool      *BlockPool
	blockSync bool

	requestsCh <-chan BlockRequest
	errorsCh   <-chan peerError

	metrics *Metrics
}

// NewReactor returns new reactor instance.
func NewReactor(state sm.State, blockExec *sm.BlockExecutor, store *store.BlockStore,
	blockSync bool, metrics *Metrics) *Reactor {

	if state.LastBlockHeight != store.Height() {
		panic(fmt.Sprintf("state (%v) and store (%v) height mismatch", state.LastBlockHeight,
			store.Height()))
	}

	requestsCh := make(chan BlockRequest, maxTotalRequesters)

	const capacity = 1000                      // must be bigger than peers count
	errorsCh := make(chan peerError, capacity) // so we don't block in #Receive#pool.AddBlock

	startHeight := store.Height() + 1
	if startHeight == 1 {
		startHeight = state.InitialHeight
	}
	pool := NewBlockPool(startHeight, requestsCh, errorsCh)

	bcR := &Reactor{
		initialState: state,
		blockExec:    blockExec,
		store:        store,
		pool:         pool,
		blockSync:    blockSync,
		requestsCh:   requestsCh,
		errorsCh:     errorsCh,
		metrics:      metrics,
	}
	bcR.BaseReactor = *p2p.NewBaseReactor("Reactor", bcR)
	return bcR
}

// SetLogger implements service.Service by setting the logger on reactor and pool.
func (bcR *Reactor) SetLogger(l log.Logger) {
	bcR.BaseService.Logger = l
	bcR.pool.Logger = l
}

// OnStart implements service.Service.
func (bcR *Reactor) OnStart() error {
	if bcR.blockSync {
		err := bcR.pool.Start()
		if err != nil {
			return err
		}
		go bcR.poolRoutine(false)
	}
	return nil
}

// SwitchToBlockSync is called by the state sync reactor when switching to block sync.
func (bcR *Reactor) SwitchToBlockSync(state sm.State) error {
	bcR.blockSync = true
	bcR.initialState = state

	bcR.pool.height = state.LastBlockHeight + 1
	err := bcR.pool.Start()
	if err != nil {
		return err
	}
	go bcR.poolRoutine(true)
	return nil
}

// OnStop implements service.Service.
func (bcR *Reactor) OnStop() {
	if bcR.blockSync {
		if err := bcR.pool.Stop(); err != nil {
			bcR.Logger.Error("Error stopping pool", "err", err)
		}
	}
}

// GetChannels implements Reactor
func (bcR *Reactor) GetChannels() []*p2p.ChannelDescriptor {
	return []*p2p.ChannelDescriptor{
		{
			ID:                  BlocksyncChannel,
			Priority:            5,
			SendQueueCapacity:   1000,
			RecvBufferCapacity:  50 * 4096,
			RecvMessageCapacity: MaxMsgSize,
			MessageType:         &bcproto.Message{},
		},
	}
}

// AddPeer implements Reactor by sending our state to peer.
func (bcR *Reactor) AddPeer(peer p2p.Peer) {
	peer.Send(p2p.Envelope{
		ChannelID: BlocksyncChannel,
		Message: &bcproto.StatusResponse{
			Base:   bcR.store.Base(),
			Height: bcR.store.Height(),
		},
	})
	// it's OK if send fails. will try later in poolRoutine

	// peer is added to the pool once we receive the first
	// bcStatusResponseMessage from the peer and call pool.SetPeerRange
}

// RemovePeer implements Reactor by removing peer from the pool.
func (bcR *Reactor) RemovePeer(peer p2p.Peer, reason interface{}) {
	bcR.pool.RemovePeer(peer.ID())
}

// respondToPeer loads a block and sends it to the requesting peer,
// if we have it. Otherwise, we'll respond saying we don't have it.
func (bcR *Reactor) respondToPeer(msg *bcproto.BlockRequest,
	src p2p.Peer) error {

	block := bcR.store.LoadBlock(msg.Height)
	if block != nil {
		extCommit := bcR.store.LoadBlockExtendedCommit(msg.Height)
		if extCommit == nil {
			return fmt.Errorf("found block in store without extended commit: %v", block)
		}
		bl, err := block.ToProto()
		if err != nil {
			return fmt.Errorf("failed to convert block to protobuf: %w", err)
		}

<<<<<<< HEAD
		msgBytes, err := EncodeMsg(&bcproto.BlockResponse{
			Block:     bl,
			ExtCommit: extCommit.ToProto(),
		})
		if err != nil {
			return fmt.Errorf("could not marshal msg: %w", err)
		}

		if !src.TrySend(BlocksyncChannel, msgBytes) {
			return fmt.Errorf("unable to queue blocksync message at height %d to peer %v", msg.Height, src)
		}
		return nil
	}

	bcR.Logger.Info("Peer asking for a block we don't have", "src", src, "height", msg.Height)

	msgBytes, err := EncodeMsg(&bcproto.NoBlockResponse{Height: msg.Height})
	if err != nil {
		return fmt.Errorf("could not convert msg to protobuf: %w", err)
	}

	if !src.TrySend(BlocksyncChannel, msgBytes) {
		return fmt.Errorf("unable to queue blocksync message at height %d to peer %v", msg.Height, src)
	}
	return nil
=======
		return src.TrySend(p2p.Envelope{
			ChannelID: BlocksyncChannel,
			Message:   &bcproto.BlockResponse{Block: bl},
		})
	}

	bcR.Logger.Info("Peer asking for a block we don't have", "src", src, "height", msg.Height)
	return src.TrySend(p2p.Envelope{
		ChannelID: BlocksyncChannel,
		Message:   &bcproto.NoBlockResponse{Height: msg.Height},
	})
>>>>>>> 97b34b85
}

// Receive implements Reactor by handling 4 types of messages (look below).
func (bcR *Reactor) Receive(e p2p.Envelope) {
	if err := ValidateMsg(e.Message); err != nil {
		bcR.Logger.Error("Peer sent us invalid msg", "peer", e.Src, "msg", e.Message, "err", err)
		bcR.Switch.StopPeerForError(e.Src, err)
		return
	}

	bcR.Logger.Debug("Receive", "e.Src", e.Src, "chID", e.ChannelID, "msg", e.Message)

	switch msg := e.Message.(type) {
	case *bcproto.BlockRequest:
		bcR.respondToPeer(msg, e.Src)
	case *bcproto.BlockResponse:
		block, err := types.BlockFromProto(msg.Block)
		if err != nil {
			bcR.Logger.Error("Block content is invalid", "err", err)
			return
		}
<<<<<<< HEAD
		extCommit, err := types.ExtendedCommitFromProto(msg.ExtCommit)
		if err != nil {
			bcR.Logger.Error("failed to convert extended commit from proto",
				"peer", src,
				"err", err)
			return
		}

		if err := bcR.pool.AddBlock(src.ID(), block, extCommit, block.Size()); err != nil {
			bcR.Logger.Error("failed to add block", "err", err)
		}
=======
		bcR.pool.AddBlock(e.Src.ID(), bi, msg.Block.Size())
>>>>>>> 97b34b85
	case *bcproto.StatusRequest:
		// Send peer our state.
		e.Src.TrySend(p2p.Envelope{
			ChannelID: BlocksyncChannel,
			Message: &bcproto.StatusResponse{
				Height: bcR.store.Height(),
				Base:   bcR.store.Base(),
			},
		})
<<<<<<< HEAD
		if err != nil {
			bcR.Logger.Error("could not convert msg to protobuf", "err", err)
			return
		}
		src.TrySend(BlocksyncChannel, msgBytes)
=======
>>>>>>> 97b34b85
	case *bcproto.StatusResponse:
		// Got a peer status. Unverified.
		bcR.pool.SetPeerRange(e.Src.ID(), msg.Base, msg.Height)
	case *bcproto.NoBlockResponse:
		bcR.Logger.Debug("Peer does not have requested block", "peer", e.Src, "height", msg.Height)
	default:
		bcR.Logger.Error(fmt.Sprintf("Unknown message type %v", reflect.TypeOf(msg)))
	}
}

// Handle messages from the poolReactor telling the reactor what to do.
// NOTE: Don't sleep in the FOR_LOOP or otherwise slow it down!
func (bcR *Reactor) poolRoutine(stateSynced bool) {
	bcR.metrics.Syncing.Set(1)
	defer bcR.metrics.Syncing.Set(0)

	trySyncTicker := time.NewTicker(trySyncIntervalMS * time.Millisecond)
	defer trySyncTicker.Stop()

	statusUpdateTicker := time.NewTicker(statusUpdateIntervalSeconds * time.Second)
	defer statusUpdateTicker.Stop()

	switchToConsensusTicker := time.NewTicker(switchToConsensusIntervalSeconds * time.Second)
	defer switchToConsensusTicker.Stop()

	blocksSynced := uint64(0)

	chainID := bcR.initialState.ChainID
	state := bcR.initialState

	lastHundred := time.Now()
	lastRate := 0.0

	didProcessCh := make(chan struct{}, 1)

	go func() {
		for {
			select {
			case <-bcR.Quit():
				return
			case <-bcR.pool.Quit():
				return
			case request := <-bcR.requestsCh:
				peer := bcR.Switch.Peers().Get(request.PeerID)
				if peer == nil {
					continue
				}
				queued := peer.TrySend(p2p.Envelope{
					ChannelID: BlocksyncChannel,
					Message:   &bcproto.BlockRequest{Height: request.Height},
				})
				if !queued {
					bcR.Logger.Debug("Send queue is full, drop block request", "peer", peer.ID(), "height", request.Height)
				}
			case err := <-bcR.errorsCh:
				peer := bcR.Switch.Peers().Get(err.peerID)
				if peer != nil {
					bcR.Switch.StopPeerForError(peer, err)
				}

			case <-statusUpdateTicker.C:
				// ask for status updates
				go bcR.BroadcastStatusRequest()

			}
		}
	}()

FOR_LOOP:
	for {
		select {
		case <-switchToConsensusTicker.C:
			height, numPending, lenRequesters := bcR.pool.GetStatus()
			outbound, inbound, _ := bcR.Switch.NumPeers()
			bcR.Logger.Debug("Consensus ticker", "numPending", numPending, "total", lenRequesters,
				"outbound", outbound, "inbound", inbound)
			switch {
			// TODO(sergio) Might be needed for implementing the upgrading solution. Remove after that
			//case state.LastBlockHeight > 0 && r.store.LoadBlockExtCommit(state.LastBlockHeight) == nil:
			case state.LastBlockHeight > 0 && blocksSynced == 0:
				// Having state-synced, we need to blocksync at least one block
				bcR.Logger.Info(
					"no seen commit yet",
					"height", height,
					"last_block_height", state.LastBlockHeight,
					"initial_height", state.InitialHeight,
					"max_peer_height", bcR.pool.MaxPeerHeight(),
				)
				continue FOR_LOOP
			case bcR.pool.IsCaughtUp():
				bcR.Logger.Info("Time to switch to consensus reactor!", "height", height)
				if err := bcR.pool.Stop(); err != nil {
					bcR.Logger.Error("Error stopping pool", "err", err)
				}
				conR, ok := bcR.Switch.Reactor("CONSENSUS").(consensusReactor)
				if ok {
					conR.SwitchToConsensus(state, blocksSynced > 0 || stateSynced)
				}
				// else {
				// should only happen during testing
				// }

				break FOR_LOOP
			}

		case <-trySyncTicker.C: // chan time
			select {
			case didProcessCh <- struct{}{}:
			default:
			}

		case <-didProcessCh:
			// NOTE: It is a subtle mistake to process more than a single block
			// at a time (e.g. 10) here, because we only TrySend 1 request per
			// loop.  The ratio mismatch can result in starving of blocks, a
			// sudden burst of requests and responses, and repeat.
			// Consequently, it is better to split these routines rather than
			// coupling them as it's written here.  TODO uncouple from request
			// routine.

			// See if there are any blocks to sync.
			first, second, extCommit := bcR.pool.PeekTwoBlocks()
			if first == nil || second == nil || extCommit == nil {
				if first != nil && extCommit == nil {
					// See https://github.com/tendermint/tendermint/pull/8433#discussion_r866790631
					panic(fmt.Errorf("peeked first block without extended commit at height %d - possible node store corruption", first.Height))
				}
				// we need all to sync the first block
				continue FOR_LOOP
			} else {
				// Try again quickly next loop.
				didProcessCh <- struct{}{}
			}

			firstParts, err := first.MakePartSet(types.BlockPartSizeBytes)
			if err != nil {
				bcR.Logger.Error("failed to make ",
					"height", first.Height,
					"err", err.Error())
				break FOR_LOOP
			}
			firstPartSetHeader := firstParts.Header()
			firstID := types.BlockID{Hash: first.Hash(), PartSetHeader: firstPartSetHeader}
			// Finally, verify the first block using the second's commit
			// NOTE: we can probably make this more efficient, but note that calling
			// first.Hash() doesn't verify the tx contents, so MakePartSet() is
			// currently necessary.
			// TODO(sergio): Should we also validate against the extended commit?
			err = state.Validators.VerifyCommitLight(
				chainID, firstID, first.Height, second.LastCommit)

			if err == nil {
				// validate the block before we persist it
				err = bcR.blockExec.ValidateBlock(state, first)
			}

			if err != nil {
				bcR.Logger.Error("Error in validation", "err", err)
				peerID := bcR.pool.RedoRequest(first.Height)
				peer := bcR.Switch.Peers().Get(peerID)
				if peer != nil {
					// NOTE: we've already removed the peer's request, but we
					// still need to clean up the rest.
					bcR.Switch.StopPeerForError(peer, fmt.Errorf("Reactor validation error: %v", err))
				}
				peerID2 := bcR.pool.RedoRequest(second.Height)
				peer2 := bcR.Switch.Peers().Get(peerID2)
				if peer2 != nil && peer2 != peer {
					// NOTE: we've already removed the peer's request, but we
					// still need to clean up the rest.
					bcR.Switch.StopPeerForError(peer2, fmt.Errorf("Reactor validation error: %v", err))
				}
				continue FOR_LOOP
			}

			bcR.pool.PopRequest()

			// TODO: batch saves so we dont persist to disk every block
			bcR.store.SaveBlockWithExtendedCommit(first, firstParts, extCommit)

			// TODO: same thing for app - but we would need a way to
			// get the hash without persisting the state
			state, err = bcR.blockExec.ApplyBlock(state, firstID, first)
			if err != nil {
				// TODO This is bad, are we zombie?
				panic(fmt.Sprintf("Failed to process committed block (%d:%X): %v", first.Height, first.Hash(), err))
			}
			blocksSynced++

			if blocksSynced%100 == 0 {
				lastRate = 0.9*lastRate + 0.1*(100/time.Since(lastHundred).Seconds())
				bcR.Logger.Info("Block Sync Rate", "height", bcR.pool.height,
					"max_peer_height", bcR.pool.MaxPeerHeight(), "blocks/s", lastRate)
				lastHundred = time.Now()
			}

			continue FOR_LOOP

		case <-bcR.Quit():
			break FOR_LOOP
		}
	}
}

// BroadcastStatusRequest broadcasts `BlockStore` base and height.
func (bcR *Reactor) BroadcastStatusRequest() {
	bcR.Switch.Broadcast(p2p.Envelope{
		ChannelID: BlocksyncChannel,
		Message:   &bcproto.StatusRequest{},
	})
}<|MERGE_RESOLUTION|>--- conflicted
+++ resolved
@@ -187,45 +187,23 @@
 			return fmt.Errorf("failed to convert block to protobuf: %w", err)
 		}
 
-<<<<<<< HEAD
-		msgBytes, err := EncodeMsg(&bcproto.BlockResponse{
-			Block:     bl,
-			ExtCommit: extCommit.ToProto(),
-		})
-		if err != nil {
-			return fmt.Errorf("could not marshal msg: %w", err)
-		}
-
-		if !src.TrySend(BlocksyncChannel, msgBytes) {
-			return fmt.Errorf("unable to queue blocksync message at height %d to peer %v", msg.Height, src)
-		}
-		return nil
-	}
-
-	bcR.Logger.Info("Peer asking for a block we don't have", "src", src, "height", msg.Height)
-
-	msgBytes, err := EncodeMsg(&bcproto.NoBlockResponse{Height: msg.Height})
-	if err != nil {
-		return fmt.Errorf("could not convert msg to protobuf: %w", err)
-	}
-
-	if !src.TrySend(BlocksyncChannel, msgBytes) {
-		return fmt.Errorf("unable to queue blocksync message at height %d to peer %v", msg.Height, src)
-	}
-	return nil
-=======
-		return src.TrySend(p2p.Envelope{
+		if !src.TrySend(p2p.Envelope{
 			ChannelID: BlocksyncChannel,
 			Message:   &bcproto.BlockResponse{Block: bl},
-		})
+		}) {
+			return fmt.Errorf("unable to queue blocksync message at height %d to peer %v", msg.Height, src)
+		}
+		return nil
 	}
 
 	bcR.Logger.Info("Peer asking for a block we don't have", "src", src, "height", msg.Height)
-	return src.TrySend(p2p.Envelope{
+	if !src.TrySend(p2p.Envelope{
 		ChannelID: BlocksyncChannel,
 		Message:   &bcproto.NoBlockResponse{Height: msg.Height},
-	})
->>>>>>> 97b34b85
+	}) {
+		return fmt.Errorf("unable to queue blocksync message at height %d to peer %v", msg.Height, src)
+	}
+	return nil
 }
 
 // Receive implements Reactor by handling 4 types of messages (look below).
@@ -247,21 +225,17 @@
 			bcR.Logger.Error("Block content is invalid", "err", err)
 			return
 		}
-<<<<<<< HEAD
 		extCommit, err := types.ExtendedCommitFromProto(msg.ExtCommit)
 		if err != nil {
 			bcR.Logger.Error("failed to convert extended commit from proto",
-				"peer", src,
+				"peer", e.Src,
 				"err", err)
 			return
 		}
 
-		if err := bcR.pool.AddBlock(src.ID(), block, extCommit, block.Size()); err != nil {
+		if err := bcR.pool.AddBlock(e.Src.ID(), block, extCommit, block.Size()); err != nil {
 			bcR.Logger.Error("failed to add block", "err", err)
 		}
-=======
-		bcR.pool.AddBlock(e.Src.ID(), bi, msg.Block.Size())
->>>>>>> 97b34b85
 	case *bcproto.StatusRequest:
 		// Send peer our state.
 		e.Src.TrySend(p2p.Envelope{
@@ -271,14 +245,6 @@
 				Base:   bcR.store.Base(),
 			},
 		})
-<<<<<<< HEAD
-		if err != nil {
-			bcR.Logger.Error("could not convert msg to protobuf", "err", err)
-			return
-		}
-		src.TrySend(BlocksyncChannel, msgBytes)
-=======
->>>>>>> 97b34b85
 	case *bcproto.StatusResponse:
 		// Got a peer status. Unverified.
 		bcR.pool.SetPeerRange(e.Src.ID(), msg.Base, msg.Height)
