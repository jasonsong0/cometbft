--- conflicted
+++ resolved
@@ -25,15 +25,10 @@
 message BlockParams {
   // Maximum size of a block, in bytes.
   //
-<<<<<<< HEAD
-  // Must be greater or equal to -1. If set to -1, the limit is the maximum
-  // size for a block, hard-coded to 100MB.
-=======
   // Must be greater or equal to -1 and cannot be greater than the hard-coded
   // maximum block size, which is 100MB.
   //
   // If set to -1, the limit is the hard-coded maximum block size.
->>>>>>> f5bbbc63
   int64 max_bytes = 1;
   // Maximum gas wanted by transactions included in a block.
   //
@@ -100,10 +95,7 @@
 // These parameters are part of the Proposer-Based Timestamps (PBTS) algorithm.
 // For more information on the relationship of the synchrony parameters to
 // block timestamps validity, refer to the PBTS specification:
-<<<<<<< HEAD
-=======
 // https://github.com/tendermint/spec/blob/master/spec/consensus/proposer-based-timestamp/README.md
->>>>>>> f5bbbc63
 message SynchronyParams {
   // Bound for how skewed a proposer's clock may be from any validator on the
   // network while still producing valid proposals.
@@ -121,21 +113,12 @@
   // 
   // During the specified height, and for all subsequent heights, precommit
   // messages that do not contain valid extension data will be considered
-<<<<<<< HEAD
-  // invalid. Prior to this height, vote extensions will not be used or
-  // accepted by validators on the network.
-  //
-  // Once enabled, vote extensions will be created by the application in ExtendVote,
-  // passed to the application for validation in VerifyVoteExtension and given
-  // to the application to use when proposing a block during PrepareProposal.
-=======
   // invalid. Prior to this height, or when this height is set to 0, vote
   // extensions will not be used or accepted by validators on the network.
   //
   // Once enabled, vote extensions will be created by the application in
   // ExtendVote, validated by the application in VerifyVoteExtension, and
   // used by the application in PrepareProposal, when proposing the next block.
->>>>>>> f5bbbc63
   //
   // Cannot be set to heights lower or equal to the current blockchain height.
   google.protobuf.Int64Value vote_extensions_enable_height = 1 [(gogoproto.nullable) = true];
