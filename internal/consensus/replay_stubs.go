package consensus

import (
	"context"

	abciclient "github.com/tendermint/tendermint/abci/client"
	abci "github.com/tendermint/tendermint/abci/types"
	"github.com/tendermint/tendermint/internal/libs/clist"
<<<<<<< HEAD
	mempl "github.com/tendermint/tendermint/internal/mempool"
=======
	"github.com/tendermint/tendermint/internal/mempool"
	"github.com/tendermint/tendermint/internal/proxy"
	tmstate "github.com/tendermint/tendermint/proto/tendermint/state"
>>>>>>> ca8f0041
	"github.com/tendermint/tendermint/types"
)

//-----------------------------------------------------------------------------

type emptyMempool struct{}

var _ mempool.Mempool = emptyMempool{}

func (emptyMempool) Lock()     {}
func (emptyMempool) Unlock()   {}
func (emptyMempool) Size() int { return 0 }
func (emptyMempool) CheckTx(_ context.Context, _ types.Tx, _ func(*abci.Response), _ mempool.TxInfo) error {
	return nil
}
func (emptyMempool) RemoveTxByKey(txKey types.TxKey) error   { return nil }
func (emptyMempool) ReapMaxBytesMaxGas(_, _ int64) types.Txs { return types.Txs{} }
func (emptyMempool) ReapMaxTxs(n int) types.Txs              { return types.Txs{} }
func (emptyMempool) Update(
	_ int64,
	_ types.Txs,
	_ []*abci.ResponseDeliverTx,
	_ mempool.PreCheckFunc,
	_ mempool.PostCheckFunc,
) error {
	return nil
}
func (emptyMempool) Flush()                        {}
func (emptyMempool) FlushAppConn() error           { return nil }
func (emptyMempool) TxsAvailable() <-chan struct{} { return make(chan struct{}) }
func (emptyMempool) EnableTxsAvailable()           {}
func (emptyMempool) SizeBytes() int64              { return 0 }

func (emptyMempool) TxsFront() *clist.CElement    { return nil }
func (emptyMempool) TxsWaitChan() <-chan struct{} { return nil }

func (emptyMempool) InitWAL() error { return nil }
<<<<<<< HEAD
func (emptyMempool) CloseWAL()      {}
=======
func (emptyMempool) CloseWAL()      {}

//-----------------------------------------------------------------------------
// mockProxyApp uses ABCIResponses to give the right results.
//
// Useful because we don't want to call Commit() twice for the same block on
// the real app.

func newMockProxyApp(appHash []byte, abciResponses *tmstate.ABCIResponses) proxy.AppConnConsensus {
	clientCreator := abciclient.NewLocalCreator(&mockProxyApp{
		appHash:       appHash,
		abciResponses: abciResponses,
	})
	cli, _ := clientCreator()
	err := cli.Start()
	if err != nil {
		panic(err)
	}
	return proxy.NewAppConnConsensus(cli, proxy.NopMetrics())
}

type mockProxyApp struct {
	abci.BaseApplication

	appHash       []byte
	txCount       int
	abciResponses *tmstate.ABCIResponses
}

func (mock *mockProxyApp) DeliverTx(req abci.RequestDeliverTx) abci.ResponseDeliverTx {
	r := mock.abciResponses.DeliverTxs[mock.txCount]
	mock.txCount++
	if r == nil {
		return abci.ResponseDeliverTx{}
	}
	return *r
}

func (mock *mockProxyApp) EndBlock(req abci.RequestEndBlock) abci.ResponseEndBlock {
	mock.txCount = 0
	return *mock.abciResponses.EndBlock
}

func (mock *mockProxyApp) Commit() abci.ResponseCommit {
	return abci.ResponseCommit{Data: mock.appHash}
}
>>>>>>> ca8f0041
<|MERGE_RESOLUTION|>--- conflicted
+++ resolved
@@ -3,16 +3,9 @@
 import (
 	"context"
 
-	abciclient "github.com/tendermint/tendermint/abci/client"
 	abci "github.com/tendermint/tendermint/abci/types"
 	"github.com/tendermint/tendermint/internal/libs/clist"
-<<<<<<< HEAD
-	mempl "github.com/tendermint/tendermint/internal/mempool"
-=======
 	"github.com/tendermint/tendermint/internal/mempool"
-	"github.com/tendermint/tendermint/internal/proxy"
-	tmstate "github.com/tendermint/tendermint/proto/tendermint/state"
->>>>>>> ca8f0041
 	"github.com/tendermint/tendermint/types"
 )
 
@@ -50,53 +43,4 @@
 func (emptyMempool) TxsWaitChan() <-chan struct{} { return nil }
 
 func (emptyMempool) InitWAL() error { return nil }
-<<<<<<< HEAD
-func (emptyMempool) CloseWAL()      {}
-=======
-func (emptyMempool) CloseWAL()      {}
-
-//-----------------------------------------------------------------------------
-// mockProxyApp uses ABCIResponses to give the right results.
-//
-// Useful because we don't want to call Commit() twice for the same block on
-// the real app.
-
-func newMockProxyApp(appHash []byte, abciResponses *tmstate.ABCIResponses) proxy.AppConnConsensus {
-	clientCreator := abciclient.NewLocalCreator(&mockProxyApp{
-		appHash:       appHash,
-		abciResponses: abciResponses,
-	})
-	cli, _ := clientCreator()
-	err := cli.Start()
-	if err != nil {
-		panic(err)
-	}
-	return proxy.NewAppConnConsensus(cli, proxy.NopMetrics())
-}
-
-type mockProxyApp struct {
-	abci.BaseApplication
-
-	appHash       []byte
-	txCount       int
-	abciResponses *tmstate.ABCIResponses
-}
-
-func (mock *mockProxyApp) DeliverTx(req abci.RequestDeliverTx) abci.ResponseDeliverTx {
-	r := mock.abciResponses.DeliverTxs[mock.txCount]
-	mock.txCount++
-	if r == nil {
-		return abci.ResponseDeliverTx{}
-	}
-	return *r
-}
-
-func (mock *mockProxyApp) EndBlock(req abci.RequestEndBlock) abci.ResponseEndBlock {
-	mock.txCount = 0
-	return *mock.abciResponses.EndBlock
-}
-
-func (mock *mockProxyApp) Commit() abci.ResponseCommit {
-	return abci.ResponseCommit{Data: mock.appHash}
-}
->>>>>>> ca8f0041
+func (emptyMempool) CloseWAL()      {}