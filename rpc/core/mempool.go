package core

import (
	"context"
	"errors"
	"fmt"
	"time"

	abci "github.com/cometbft/cometbft/abci/types"
	ctypes "github.com/cometbft/cometbft/rpc/core/types"
	rpctypes "github.com/cometbft/cometbft/rpc/jsonrpc/types"
	"github.com/cometbft/cometbft/types"
)

var ErrEndpointClosedCatchingUp = errors.New("endpoint is closed while node is catching up")

//-----------------------------------------------------------------------------
// NOTE: tx should be signed, but this is only checked at the app level (not by CometBFT!)

// BroadcastTxAsync returns right away, with no response. Does not wait for
// CheckTx nor transaction results.
// More: https://docs.cometbft.com/main/rpc/#/Tx/broadcast_tx_async
func (env *Environment) BroadcastTxAsync(_ *rpctypes.Context, tx types.Tx) (*ctypes.ResultBroadcastTx, error) {
<<<<<<< HEAD
	reqRes, err := env.Mempool.CheckNewTx(tx)
=======
	if env.MempoolReactor.WaitSync() {
		return nil, ErrEndpointClosedCatchingUp
	}
	_, err := env.Mempool.CheckTx(tx)
>>>>>>> 121e86d2
	if err != nil {
		return nil, err
	}
	reqRes.SetCallback(func(res *abci.Response) {
		resp := reqRes.Response.GetCheckTx()
		if resp.Code == abci.CodeTypeOK {
			env.Mempool.InvokeNewTxReceivedOnReactor(tx.Key())
		}
	})
	return &ctypes.ResultBroadcastTx{Hash: tx.Hash()}, nil
}

// BroadcastTxSync returns with the response from CheckTx. Does not wait for
// the transaction result.
// More: https://docs.cometbft.com/main/rpc/#/Tx/broadcast_tx_sync
func (env *Environment) BroadcastTxSync(ctx *rpctypes.Context, tx types.Tx) (*ctypes.ResultBroadcastTx, error) {
	if env.MempoolReactor.WaitSync() {
		return nil, ErrEndpointClosedCatchingUp
	}

	resCh := make(chan *abci.ResponseCheckTx, 1)
	reqRes, err := env.Mempool.CheckNewTx(tx)
	if err != nil {
		return nil, err
	}
	reqRes.SetCallback(func(res *abci.Response) {
		resp := reqRes.Response.GetCheckTx()
		if resp.Code == abci.CodeTypeOK {
			env.Mempool.InvokeNewTxReceivedOnReactor(tx.Key())
		}
		resCh <- resp
	})
	select {
	case <-ctx.Context().Done():
		return nil, fmt.Errorf("broadcast confirmation not received: %w", ctx.Context().Err())
	case res := <-resCh:
		return &ctypes.ResultBroadcastTx{
			Code:      res.Code,
			Data:      res.Data,
			Log:       res.Log,
			Codespace: res.Codespace,
			Hash:      tx.Hash(),
		}, nil
	}
}

// BroadcastTxCommit returns with the responses from CheckTx and ExecTxResult.
// More: https://docs.cometbft.com/main/rpc/#/Tx/broadcast_tx_commit
func (env *Environment) BroadcastTxCommit(ctx *rpctypes.Context, tx types.Tx) (*ctypes.ResultBroadcastTxCommit, error) {
	if env.MempoolReactor.WaitSync() {
		return nil, ErrEndpointClosedCatchingUp
	}

	subscriber := ctx.RemoteAddr()

	if env.EventBus.NumClients() >= env.Config.MaxSubscriptionClients {
		return nil, fmt.Errorf("max_subscription_clients %d reached", env.Config.MaxSubscriptionClients)
	} else if env.EventBus.NumClientSubscriptions(subscriber) >= env.Config.MaxSubscriptionsPerClient {
		return nil, fmt.Errorf("max_subscriptions_per_client %d reached", env.Config.MaxSubscriptionsPerClient)
	}

	// Subscribe to tx being committed in block.
	subCtx, cancel := context.WithTimeout(ctx.Context(), SubscribeTimeout)
	defer cancel()
	q := types.EventQueryTxFor(tx)
	txSub, err := env.EventBus.Subscribe(subCtx, subscriber, q)
	if err != nil {
		err = fmt.Errorf("failed to subscribe to tx: %w", err)
		env.Logger.Error("Error on broadcast_tx_commit", "err", err)
		return nil, err
	}
	defer func() {
		if err := env.EventBus.Unsubscribe(context.Background(), subscriber, q); err != nil {
			env.Logger.Error("Error unsubscribing from eventBus", "err", err)
		}
	}()

	// Broadcast tx and wait for CheckTx result
	checkTxResCh := make(chan *abci.ResponseCheckTx, 1)
	reqRes, err := env.Mempool.CheckNewTx(tx)
	if err != nil {
		env.Logger.Error("Error on broadcastTxCommit", "err", err)
		return nil, fmt.Errorf("error on broadcastTxCommit: %v", err)
	}
	reqRes.SetCallback(func(res *abci.Response) {
		resp := reqRes.Response.GetCheckTx()
		if resp.Code == abci.CodeTypeOK {
			env.Mempool.InvokeNewTxReceivedOnReactor(tx.Key())
		}
		checkTxResCh <- resp
	})
	select {
	case <-ctx.Context().Done():
		return nil, fmt.Errorf("broadcast confirmation not received: %w", ctx.Context().Err())
	case checkTxRes := <-checkTxResCh:
		if checkTxRes.Code != abci.CodeTypeOK {
			return &ctypes.ResultBroadcastTxCommit{
				CheckTx:  *checkTxRes,
				TxResult: abci.ExecTxResult{},
				Hash:     tx.Hash(),
			}, nil
		}

		// Wait for the tx to be included in a block or timeout.
		select {
		case msg := <-txSub.Out(): // The tx was included in a block.
			txResultEvent := msg.Data().(types.EventDataTx)
			return &ctypes.ResultBroadcastTxCommit{
				CheckTx:  *checkTxRes,
				TxResult: txResultEvent.Result,
				Hash:     tx.Hash(),
				Height:   txResultEvent.Height,
			}, nil
		case <-txSub.Canceled():
			var reason string
			if txSub.Err() == nil {
				reason = "CometBFT exited"
			} else {
				reason = txSub.Err().Error()
			}
			err = fmt.Errorf("txSub was canceled (reason: %s)", reason)
			env.Logger.Error("Error on broadcastTxCommit", "err", err)
			return &ctypes.ResultBroadcastTxCommit{
				CheckTx:  *checkTxRes,
				TxResult: abci.ExecTxResult{},
				Hash:     tx.Hash(),
			}, err
		case <-time.After(env.Config.TimeoutBroadcastTxCommit):
			err = errors.New("timed out waiting for tx to be included in a block")
			env.Logger.Error("Error on broadcastTxCommit", "err", err)
			return &ctypes.ResultBroadcastTxCommit{
				CheckTx:  *checkTxRes,
				TxResult: abci.ExecTxResult{},
				Hash:     tx.Hash(),
			}, err
		}
	}
}

// UnconfirmedTxs gets unconfirmed transactions (maximum ?limit entries)
// including their number.
// More: https://docs.cometbft.com/main/rpc/#/Info/unconfirmed_txs
func (env *Environment) UnconfirmedTxs(_ *rpctypes.Context, limitPtr *int) (*ctypes.ResultUnconfirmedTxs, error) {
	// reuse per_page validator
	limit := env.validatePerPage(limitPtr)

	txs := env.Mempool.ReapMaxTxs(limit)
	return &ctypes.ResultUnconfirmedTxs{
		Count:      len(txs),
		Total:      env.Mempool.Size(),
		TotalBytes: env.Mempool.SizeBytes(),
		Txs:        txs,
	}, nil
}

// NumUnconfirmedTxs gets number of unconfirmed transactions.
// More: https://docs.cometbft.com/main/rpc/#/Info/num_unconfirmed_txs
func (env *Environment) NumUnconfirmedTxs(*rpctypes.Context) (*ctypes.ResultUnconfirmedTxs, error) {
	return &ctypes.ResultUnconfirmedTxs{
		Count:      env.Mempool.Size(),
		Total:      env.Mempool.Size(),
		TotalBytes: env.Mempool.SizeBytes(),
	}, nil
}

// CheckTx checks the transaction without executing it. The transaction won't
// be added to the mempool either.
// More: https://docs.cometbft.com/main/rpc/#/Tx/check_tx
func (env *Environment) CheckTx(_ *rpctypes.Context, tx types.Tx) (*ctypes.ResultCheckTx, error) {
	res, err := env.ProxyAppMempool.CheckTx(context.TODO(), &abci.RequestCheckTx{Tx: tx})
	if err != nil {
		return nil, err
	}
	return &ctypes.ResultCheckTx{ResponseCheckTx: *res}, nil
}<|MERGE_RESOLUTION|>--- conflicted
+++ resolved
@@ -21,14 +21,10 @@
 // CheckTx nor transaction results.
 // More: https://docs.cometbft.com/main/rpc/#/Tx/broadcast_tx_async
 func (env *Environment) BroadcastTxAsync(_ *rpctypes.Context, tx types.Tx) (*ctypes.ResultBroadcastTx, error) {
-<<<<<<< HEAD
-	reqRes, err := env.Mempool.CheckNewTx(tx)
-=======
 	if env.MempoolReactor.WaitSync() {
 		return nil, ErrEndpointClosedCatchingUp
 	}
-	_, err := env.Mempool.CheckTx(tx)
->>>>>>> 121e86d2
+	reqRes, err := env.Mempool.CheckNewTx(tx)
 	if err != nil {
 		return nil, err
 	}
