--- conflicted
+++ resolved
@@ -12,7 +12,7 @@
 	"strings"
 
 	dbm "github.com/cometbft/cometbft-db"
-	abci "github.com/cometbft/cometbft/abci/types"
+	"github.com/cometbft/cometbft/abci/types"
 	"github.com/cometbft/cometbft/crypto"
 	cryptoenc "github.com/cometbft/cometbft/crypto/encoding"
 	"github.com/cometbft/cometbft/libs/log"
@@ -30,13 +30,13 @@
 	defaultLane     string = "default"
 )
 
-var _ abci.Application = (*Application)(nil)
+var _ types.Application = (*Application)(nil)
 
 // Application is the kvstore state machine. It complies with the abci.Application interface.
 // It takes transactions in the form of key=value and saves them in a database. This is
 // a somewhat trivial example as there is no real state execution.
 type Application struct {
-	abci.BaseApplication
+	types.BaseApplication
 
 	state        State
 	RetainBlocks int64 // blocks to retain after commit (via CommitResponse.RetainHeight)
@@ -44,24 +44,30 @@
 	logger       log.Logger
 
 	// validator set
-	valUpdates         []abci.ValidatorUpdate
+	valUpdates         []types.ValidatorUpdate
 	valAddrToPubKeyMap map[string]crypto.PubKey
 
 	// If true, the app will generate block events in BeginBlock. Used to test the event indexer
 	// Should be false by default to avoid generating too much data.
 	genBlockEvents bool
 
-	// Map from lane IDs to their priorities.
-	lanePriorities map[string]uint32
+	lanes          map[string]uint32
+	lanePriorities []uint32
 }
 
 // NewApplication creates an instance of the kvstore from the provided database,
 // with the given lanes and priorities.
-func NewApplication(db dbm.DB, lanePriorities map[string]uint32) *Application {
+func NewApplication(db dbm.DB, lanes map[string]uint32) *Application {
+	lanePriorities := make([]uint32, 0, len(lanes))
+	for _, p := range lanes {
+		lanePriorities = append(lanePriorities, p)
+	}
+
 	return &Application{
 		logger:             log.NewNopLogger(),
 		state:              loadState(db),
 		valAddrToPubKeyMap: make(map[string]crypto.PubKey),
+		lanes:              lanes,
 		lanePriorities:     lanePriorities,
 	}
 }
@@ -119,7 +125,7 @@
 // begins and let's the application know what Tendermint versions it's interacting with. Based from this information,
 // Tendermint will ensure it is in sync with the application by potentially replaying the blocks it has. If the
 // Application returns a 0 appBlockHeight, Tendermint will call InitChain to initialize the application with consensus related data.
-func (app *Application) Info(context.Context, *abci.InfoRequest) (*abci.InfoResponse, error) {
+func (app *Application) Info(context.Context, *types.InfoRequest) (*types.InfoResponse, error) {
 	// Tendermint expects the application to persist validators, on start-up we need to reload them to memory if they exist
 	if len(app.valAddrToPubKeyMap) == 0 && app.state.Height > 0 {
 		validators := app.getValidators()
@@ -132,17 +138,17 @@
 		}
 	}
 
-	var defLane string
-	if len(app.lanePriorities) != 0 {
+	defLane := ""
+	if len(app.lanes) != 0 {
 		defLane = defaultLane
 	}
-	return &abci.InfoResponse{
+	return &types.InfoResponse{
 		Data:             fmt.Sprintf("{\"size\":%v}", app.state.Size),
 		Version:          version.ABCIVersion,
 		AppVersion:       AppVersion,
 		LastBlockHeight:  app.state.Height,
 		LastBlockAppHash: app.state.Hash(),
-		LanePriorities:   app.lanePriorities,
+		LanePriorities:   app.lanes,
 		DefaultLane:      defLane,
 	}, nil
 }
@@ -150,13 +156,13 @@
 // InitChain takes the genesis validators and stores them in the kvstore. It returns the application hash in the
 // case that the application starts prepopulated with values. This method is called whenever a new instance of the application
 // starts (i.e. app height = 0).
-func (app *Application) InitChain(_ context.Context, req *abci.InitChainRequest) (*abci.InitChainResponse, error) {
+func (app *Application) InitChain(_ context.Context, req *types.InitChainRequest) (*types.InitChainResponse, error) {
 	for _, v := range req.Validators {
 		app.updateValidator(v)
 	}
 	appHash := make([]byte, 8)
 	binary.PutVarint(appHash, app.state.Size)
-	return &abci.InitChainResponse{
+	return &types.InitChainResponse{
 		AppHash: appHash,
 	}, nil
 }
@@ -168,29 +174,21 @@
 // - Contains one and only one `=`
 // - `=` is not the first or last byte.
 // - if key is `val` that the validator update transaction is also valid.
-func (app *Application) CheckTx(_ context.Context, req *abci.CheckTxRequest) (*abci.CheckTxResponse, error) {
+func (app *Application) CheckTx(_ context.Context, req *types.CheckTxRequest) (*types.CheckTxResponse, error) {
 	// If it is a validator update transaction, check that it is correctly formatted
 	if isValidatorTx(req.Tx) {
 		if _, _, _, err := parseValidatorTx(req.Tx); err != nil {
-			return &abci.CheckTxResponse{Code: CodeTypeInvalidTxFormat}, nil //nolint:nilerr // error is not nil but it returns nil
+			return &types.CheckTxResponse{Code: CodeTypeInvalidTxFormat}, nil //nolint:nilerr // error is not nil but it returns nil
 		}
 	} else if !isValidTx(req.Tx) {
-		return &abci.CheckTxResponse{Code: CodeTypeInvalidTxFormat}, nil
-	}
-
-<<<<<<< HEAD
+		return &types.CheckTxResponse{Code: CodeTypeInvalidTxFormat}, nil
+	}
+
 	if len(app.lanes) == 0 {
-		return &abci.CheckTxResponse{Code: CodeTypeOK, GasWanted: 1}, nil
+		return &types.CheckTxResponse{Code: CodeTypeOK, GasWanted: 1}, nil
 	}
 	lane := assignLane(req.Tx)
-	return &abci.CheckTxResponse{Code: CodeTypeOK, GasWanted: 1, LaneId: lane}, nil
-=======
-	if len(app.lanePriorities) == 0 {
-		return &types.CheckTxResponse{Code: CodeTypeOK, GasWanted: 1}, nil
-	}
-	laneID := assignLane(req.Tx)
-	return &types.CheckTxResponse{Code: CodeTypeOK, GasWanted: 1, LaneId: laneID}, nil
->>>>>>> 4eb7c058
+	return &types.CheckTxResponse{Code: CodeTypeOK, GasWanted: 1, LaneId: lane}, nil
 }
 
 // assignLane deterministically computes a lane for the given tx.
@@ -212,10 +210,6 @@
 		return lane
 	}
 
-	// Since a key is usually a numerical value, we assign lanes by computing
-	// the key modulo some pre-selected divisors. As a result, some lanes will
-	// be assigned less frequently than others, and we will be able to compute
-	// in advance the lane assigned to a transaction (useful for testing).
 	switch {
 	case keyInt%11 == 0:
 		return "foo" // priority 7
@@ -258,8 +252,8 @@
 // KVStore has two accepted formats, `:` and `=`, we modify all instances of `:` with `=` to make it consistent. Note: this is
 // quite a trivial example of transaction modification.
 // NOTE: we assume that CometBFT will never provide more transactions than can fit in a block.
-func (app *Application) PrepareProposal(ctx context.Context, req *abci.PrepareProposalRequest) (*abci.PrepareProposalResponse, error) {
-	return &abci.PrepareProposalResponse{Txs: app.formatTxs(ctx, req.Txs)}, nil
+func (app *Application) PrepareProposal(ctx context.Context, req *types.PrepareProposalRequest) (*types.PrepareProposalResponse, error) {
+	return &types.PrepareProposalResponse{Txs: app.formatTxs(ctx, req.Txs)}, nil
 }
 
 // formatTxs validates and excludes invalid transactions
@@ -267,7 +261,7 @@
 func (app *Application) formatTxs(ctx context.Context, blockData [][]byte) [][]byte {
 	txs := make([][]byte, 0, len(blockData))
 	for _, tx := range blockData {
-		resp, err := app.CheckTx(ctx, &abci.CheckTxRequest{Tx: tx, Type: abci.CHECK_TX_TYPE_CHECK})
+		resp, err := app.CheckTx(ctx, &types.CheckTxRequest{Tx: tx, Type: types.CHECK_TX_TYPE_CHECK})
 		if err != nil {
 			panic(fmt.Sprintln("formatTxs: CheckTx call had an unrecoverable error", err))
 		}
@@ -280,36 +274,36 @@
 
 // ProcessProposal is called whenever a node receives a complete proposal. It allows the application to validate the proposal.
 // Only validators who can vote will have this method called. For the KVstore we reuse CheckTx.
-func (app *Application) ProcessProposal(ctx context.Context, req *abci.ProcessProposalRequest) (*abci.ProcessProposalResponse, error) {
+func (app *Application) ProcessProposal(ctx context.Context, req *types.ProcessProposalRequest) (*types.ProcessProposalResponse, error) {
 	for _, tx := range req.Txs {
 		// As CheckTx is a full validity check we can simply reuse this
-		resp, err := app.CheckTx(ctx, &abci.CheckTxRequest{Tx: tx, Type: abci.CHECK_TX_TYPE_CHECK})
+		resp, err := app.CheckTx(ctx, &types.CheckTxRequest{Tx: tx, Type: types.CHECK_TX_TYPE_CHECK})
 		if err != nil {
 			panic(fmt.Sprintln("ProcessProposal: CheckTx call had an unrecoverable error", err))
 		}
 		if resp.Code != CodeTypeOK {
-			return &abci.ProcessProposalResponse{Status: abci.PROCESS_PROPOSAL_STATUS_REJECT}, nil
-		}
-	}
-	return &abci.ProcessProposalResponse{Status: abci.PROCESS_PROPOSAL_STATUS_ACCEPT}, nil
+			return &types.ProcessProposalResponse{Status: types.PROCESS_PROPOSAL_STATUS_REJECT}, nil
+		}
+	}
+	return &types.ProcessProposalResponse{Status: types.PROCESS_PROPOSAL_STATUS_ACCEPT}, nil
 }
 
 // FinalizeBlock executes the block against the application state. It punishes validators who equivocated and
 // updates validators according to transactions in a block. The rest of the transactions are regular key value
 // updates and are cached in memory and will be persisted once Commit is called.
 // ConsensusParams are never changed.
-func (app *Application) FinalizeBlock(_ context.Context, req *abci.FinalizeBlockRequest) (*abci.FinalizeBlockResponse, error) {
+func (app *Application) FinalizeBlock(_ context.Context, req *types.FinalizeBlockRequest) (*types.FinalizeBlockResponse, error) {
 	// reset valset changes
-	app.valUpdates = make([]abci.ValidatorUpdate, 0)
+	app.valUpdates = make([]types.ValidatorUpdate, 0)
 	app.stagedTxs = make([][]byte, 0)
 
 	// Punish validators who committed equivocation.
 	for _, ev := range req.Misbehavior {
-		if ev.Type == abci.MISBEHAVIOR_TYPE_DUPLICATE_VOTE {
+		if ev.Type == types.MISBEHAVIOR_TYPE_DUPLICATE_VOTE {
 			addr := string(ev.Validator.Address)
 			//nolint:revive // this is a false positive from early-return
 			if pubKey, ok := app.valAddrToPubKeyMap[addr]; ok {
-				app.valUpdates = append(app.valUpdates, abci.ValidatorUpdate{
+				app.valUpdates = append(app.valUpdates, types.ValidatorUpdate{
 					Power:       ev.Validator.Power - 1,
 					PubKeyType:  pubKey.Type(),
 					PubKeyBytes: pubKey.Bytes(),
@@ -322,74 +316,63 @@
 		}
 	}
 
-	respTxs := make([]*abci.ExecTxResult, len(req.Txs))
-	var key, value, eventType string
-
+	respTxs := make([]*types.ExecTxResult, len(req.Txs))
 	for i, tx := range req.Txs {
 		if isValidatorTx(tx) {
 			keyType, pubKey, power, err := parseValidatorTx(tx)
 			if err != nil {
 				panic(err)
 			}
-			app.valUpdates = append(app.valUpdates, abci.ValidatorUpdate{Power: power, PubKeyType: keyType, PubKeyBytes: pubKey})
+			app.valUpdates = append(app.valUpdates, types.ValidatorUpdate{Power: power, PubKeyType: keyType, PubKeyBytes: pubKey})
 		} else {
 			app.stagedTxs = append(app.stagedTxs, tx)
 		}
 
+		var key, value string
 		parts := bytes.Split(tx, []byte("="))
 		if len(parts) == 2 {
 			key, value = string(parts[0]), string(parts[1])
-			keyParts := bytes.Split([]byte(key), []byte("."))
-			if len(keyParts) == 2 {
-				eventType = string(keyParts[0])
-				key = string(keyParts[1])
-			}
 		} else {
 			key, value = string(tx), string(tx)
 		}
-
-		events := make([]abci.Event, 0)
-		if eventType != "" {
-			event := abci.Event{
-				Type: eventType,
-				Attributes: []abci.EventAttribute{
-					{Key: key, Value: value, Index: true},
-					{Key: "index_key", Value: "index is working", Index: true},
-				},
-			}
-			events = append(events, event)
-		}
-
-		event := abci.Event{
-			Type: "app_event",
-			Attributes: []abci.EventAttribute{
-				{Key: key, Value: value, Index: true},
-				{Key: "index_key", Value: "index is working", Index: true},
-			},
-		}
-
-		events = append(events, event)
-
-		respTxs[i] = &abci.ExecTxResult{
+		respTxs[i] = &types.ExecTxResult{
 			Code: CodeTypeOK,
 			// With every transaction we can emit a series of events. To make it simple, we just emit the same events.
-			Events: events,
-		}
-
+			Events: []types.Event{
+				{
+					Type: "app",
+					Attributes: []types.EventAttribute{
+						{Key: "creator", Value: "Cosmoshi Netowoko", Index: true},
+						{Key: "key", Value: key, Index: true},
+						{Key: "index_key", Value: "index is working", Index: true},
+						{Key: "noindex_key", Value: "index is working", Index: false},
+					},
+				},
+				{
+					Type: "app",
+					Attributes: []types.EventAttribute{
+						{Key: "creator", Value: "Cosmoshi", Index: true},
+						{Key: "key", Value: value, Index: true},
+						{Key: "index_key", Value: "index is working", Index: true},
+						{Key: "noindex_key", Value: "index is working", Index: false},
+					},
+				},
+			},
+		}
 		app.state.Size++
 	}
 
 	app.state.Height = req.Height
 
-	response := &abci.FinalizeBlockResponse{TxResults: respTxs, ValidatorUpdates: app.valUpdates, AppHash: app.state.Hash()}
-	// if !app.genBlockEvents {
-	//	return response, nil
-	//}
+	response := &types.FinalizeBlockResponse{TxResults: respTxs, ValidatorUpdates: app.valUpdates, AppHash: app.state.Hash()}
+	if !app.genBlockEvents {
+		return response, nil
+	}
 	if app.state.Height%2 == 0 {
-		response.Events = []abci.Event{
+		response.Events = []types.Event{
 			{
 				Type: "begin_event",
-				Attributes: []abci.EventAttribute{
+				Attributes: []types.EventAttribute{
 					{
 						Key:   "foo",
 						Value: "100",
@@ -403,8 +386,8 @@
 				},
 			},
 			{
-				Type: "end_event",
-				Attributes: []abci.EventAttribute{
+				Type: "begin_event",
+				Attributes: []types.EventAttribute{
 					{
 						Key:   "foo",
 						Value: "200",
@@ -419,10 +402,10 @@
 			},
 		}
 	} else {
-		response.Events = []abci.Event{
+		response.Events = []types.Event{
 			{
-				Type: "finalize_block_event",
-				Attributes: []abci.EventAttribute{
+				Type: "begin_event",
+				Attributes: []types.EventAttribute{
 					{
 						Key:   "foo",
 						Value: "400",
@@ -430,17 +413,7 @@
 					},
 					{
 						Key:   "bar",
-						Value: "500",
-						Index: true,
-					},
-				},
-			},
-			{
-				Type: eventType,
-				Attributes: []abci.EventAttribute{
-					{
-						Key:   key,
-						Value: value,
+						Value: "300",
 						Index: true,
 					},
 				},
@@ -453,7 +426,7 @@
 // Commit is called after FinalizeBlock and after Tendermint state which includes the updates to
 // AppHash, ConsensusParams and ValidatorSet has occurred.
 // The KVStore persists the validator updates and the new key values.
-func (app *Application) Commit(context.Context, *abci.CommitRequest) (*abci.CommitResponse, error) {
+func (app *Application) Commit(context.Context, *types.CommitRequest) (*types.CommitResponse, error) {
 	// apply the validator updates to state (note this is really the validator set at h + 2)
 	for _, valUpdate := range app.valUpdates {
 		app.updateValidator(valUpdate)
@@ -475,7 +448,7 @@
 	// persist the state (i.e. size and height)
 	saveState(app.state)
 
-	resp := &abci.CommitResponse{}
+	resp := &types.CommitResponse{}
 	if app.RetainBlocks > 0 && app.state.Height >= app.RetainBlocks {
 		resp.RetainHeight = app.state.Height - app.RetainBlocks + 1
 	}
@@ -483,8 +456,8 @@
 }
 
 // Query returns an associated value or nil if missing.
-func (app *Application) Query(_ context.Context, reqQuery *abci.QueryRequest) (*abci.QueryResponse, error) {
-	resQuery := &abci.QueryResponse{}
+func (app *Application) Query(_ context.Context, reqQuery *types.QueryRequest) (*types.QueryResponse, error) {
+	resQuery := &types.QueryResponse{}
 
 	if reqQuery.Path == "/val" {
 		key := []byte(ValidatorPrefix + string(reqQuery.Data))
@@ -493,7 +466,7 @@
 			panic(err)
 		}
 
-		return &abci.QueryResponse{
+		return &types.QueryResponse{
 			Key:   reqQuery.Data,
 			Value: value,
 		}, nil
@@ -572,7 +545,7 @@
 }
 
 // add, update, or remove a validator.
-func (app *Application) updateValidator(v abci.ValidatorUpdate) {
+func (app *Application) updateValidator(v types.ValidatorUpdate) {
 	pubkey, err := cryptoenc.PubKeyFromTypeAndBytes(v.PubKeyType, v.PubKeyBytes)
 	if err != nil {
 		panic(err)
@@ -596,7 +569,7 @@
 	} else {
 		// add or update validator
 		value := bytes.NewBuffer(make([]byte, 0))
-		if err := abci.WriteMessage(&v, value); err != nil {
+		if err := types.WriteMessage(&v, value); err != nil {
 			panic(err)
 		}
 		if err = app.state.db.Set(key, value.Bytes()); err != nil {
@@ -606,15 +579,15 @@
 	}
 }
 
-func (app *Application) getValidators() (validators []abci.ValidatorUpdate) {
+func (app *Application) getValidators() (validators []types.ValidatorUpdate) {
 	itr, err := app.state.db.Iterator(nil, nil)
 	if err != nil {
 		panic(err)
 	}
 	for ; itr.Valid(); itr.Next() {
 		if isValidatorTx(itr.Key()) {
-			validator := new(abci.ValidatorUpdate)
-			err := abci.ReadMessage(bytes.NewBuffer(itr.Value()), validator)
+			validator := new(types.ValidatorUpdate)
+			err := types.ReadMessage(bytes.NewBuffer(itr.Value()), validator)
 			if err != nil {
 				panic(err)
 			}
