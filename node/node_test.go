package node

import (
	"bytes"
	"context"
	"encoding/json"
	"errors"
	"fmt"
	"net"
	"net/http"
	"os"
	"reflect"
	"syscall"
	"testing"
	"time"

	"github.com/stretchr/testify/assert"
	"github.com/stretchr/testify/require"

	"github.com/cometbft/cometbft/abci/example/kvstore"
	cfg "github.com/cometbft/cometbft/config"
	"github.com/cometbft/cometbft/crypto"
	"github.com/cometbft/cometbft/crypto/ed25519"
	"github.com/cometbft/cometbft/crypto/tmhash"
	"github.com/cometbft/cometbft/internal/evidence"
	kt "github.com/cometbft/cometbft/internal/keytypes"
	cmtos "github.com/cometbft/cometbft/internal/os"
	cmtrand "github.com/cometbft/cometbft/internal/rand"
	"github.com/cometbft/cometbft/internal/storage"
	"github.com/cometbft/cometbft/internal/test"
	cmtjson "github.com/cometbft/cometbft/libs/json"
	"github.com/cometbft/cometbft/libs/log"
	mempl "github.com/cometbft/cometbft/mempool"
	"github.com/cometbft/cometbft/p2p"
	p2pmock "github.com/cometbft/cometbft/p2p/mock"
	"github.com/cometbft/cometbft/p2p/transport/tcp/conn"
	"github.com/cometbft/cometbft/privval"
	"github.com/cometbft/cometbft/proxy"
	sm "github.com/cometbft/cometbft/state"
	"github.com/cometbft/cometbft/store"
	"github.com/cometbft/cometbft/types"
	cmttime "github.com/cometbft/cometbft/types/time"
)

func TestNodeStartStop(t *testing.T) {
	config := test.ResetTestRoot("node_node_test")
	defer os.RemoveAll(config.RootDir)

	// create & start node
	n, err := DefaultNewNode(config, log.TestingLogger(), CliParams{}, nil)
	require.NoError(t, err)
	err = n.Start()
	require.NoError(t, err)

	t.Logf("Started node %v", n.sw.NodeInfo())

	// wait for the node to produce a block
	blocksSub, err := n.EventBus().Subscribe(context.Background(), "node_test", types.EventQueryNewBlock)
	require.NoError(t, err)
	select {
	case <-blocksSub.Out():
	case <-blocksSub.Canceled():
		t.Fatal("blocksSub was canceled")
	case <-time.After(10 * time.Second):
		t.Fatal("timed out waiting for the node to produce a block")
	}

	// stop the node
	go func() {
		err = n.Stop()
		require.NoError(t, err)
	}()

	select {
	case <-n.Quit():
	case <-time.After(5 * time.Second):
		pid := os.Getpid()
		p, err := os.FindProcess(pid)
		if err != nil {
			panic(err)
		}
		err = p.Signal(syscall.SIGABRT)
		fmt.Println(err)
		t.Fatal("timed out waiting for shutdown")
	}
}

func TestSplitAndTrimEmpty(t *testing.T) {
	testCases := []struct {
		s        string
		sep      string
		cutset   string
		expected []string
	}{
		{"a,b,c", ",", " ", []string{"a", "b", "c"}},
		{" a , b , c ", ",", " ", []string{"a", "b", "c"}},
		{" a, b, c ", ",", " ", []string{"a", "b", "c"}},
		{" a, ", ",", " ", []string{"a"}},
		{"   ", ",", " ", []string{}},
	}

	for _, tc := range testCases {
		assert.Equal(t, tc.expected, splitAndTrimEmpty(tc.s, tc.sep, tc.cutset), "%s", tc.s)
	}
}

func TestCompanionInitialHeightSetup(t *testing.T) {
	config := test.ResetTestRoot("companion_initial_height")
	defer os.RemoveAll(config.RootDir)
	config.Storage.Pruning.DataCompanion.Enabled = true
	config.Storage.Pruning.DataCompanion.InitialBlockRetainHeight = 1
	// create & start node
	n, err := DefaultNewNode(config, log.TestingLogger(), CliParams{}, nil)
	require.NoError(t, err)

	companionRetainHeight, err := n.stateStore.GetCompanionBlockRetainHeight()
	require.NoError(t, err)
	require.Equal(t, int64(1), companionRetainHeight)
}

func TestNodeDelayedStart(t *testing.T) {
	config := test.ResetTestRoot("node_delayed_start_test")
	defer os.RemoveAll(config.RootDir)
	now := cmttime.Now()

	// create & start node
	n, err := DefaultNewNode(config, log.TestingLogger(), CliParams{}, nil)
	n.genesisTime = now.Add(2 * time.Second)
	require.NoError(t, err)
	n.genesisTime = now.Add(2 * time.Second)

	err = n.Start()
	require.NoError(t, err)
	defer n.Stop() //nolint:errcheck // ignore for tests

	startTime := cmttime.Now()
	assert.True(t, true, startTime.After(n.genesisTime))
}

func TestNodeSetAppVersion(t *testing.T) {
	config := test.ResetTestRoot("node_app_version_test")
	defer os.RemoveAll(config.RootDir)

	// create & start node
	n, err := DefaultNewNode(config, log.TestingLogger(), CliParams{}, nil)
	require.NoError(t, err)

	// default config uses the kvstore app
	appVersion := kvstore.AppVersion

	// check version is set in state
	state, err := n.stateStore.Load()
	require.NoError(t, err)
	assert.Equal(t, state.Version.Consensus.App, appVersion)

	// check version is set in node info
	assert.Equal(t, n.nodeInfo.(p2p.NodeInfoDefault).ProtocolVersion.App, appVersion)
}

func TestPprofServer(t *testing.T) {
	config := test.ResetTestRoot("node_pprof_test")
	defer os.RemoveAll(config.RootDir)
	config.RPC.PprofListenAddress = testFreeAddr(t)

	// should not work yet
	_, err := http.Get("http://" + config.RPC.PprofListenAddress) //nolint: bodyclose
	require.Error(t, err)

	n, err := DefaultNewNode(config, log.TestingLogger(), CliParams{}, nil)
	require.NoError(t, err)
	require.NoError(t, n.Start())
	defer func() {
		require.NoError(t, n.Stop())
	}()
	assert.NotNil(t, n.pprofSrv)

	resp, err := http.Get("http://" + config.RPC.PprofListenAddress + "/debug/pprof")
	require.NoError(t, err)
	defer resp.Body.Close()
	assert.Equal(t, 200, resp.StatusCode)
}

func TestNodeSetPrivValTCP(t *testing.T) {
	addr := "tcp://" + testFreeAddr(t)

	config := test.ResetTestRoot("node_priv_val_tcp_test")
	defer os.RemoveAll(config.RootDir)
	config.BaseConfig.PrivValidatorListenAddr = addr

	dialer := privval.DialTCPFn(addr, 100*time.Millisecond, ed25519.GenPrivKey())
	dialerEndpoint := privval.NewSignerDialerEndpoint(
		log.TestingLogger(),
		dialer,
	)
	privval.SignerDialerEndpointTimeoutReadWrite(100 * time.Millisecond)(dialerEndpoint)

	signerServer := privval.NewSignerServer(
		dialerEndpoint,
		test.DefaultTestChainID,
		types.NewMockPV(),
	)

	go func() {
		err := signerServer.Start()
		if err != nil {
			panic(err)
		}
	}()
	defer signerServer.Stop() //nolint:errcheck // ignore for tests

	n, err := DefaultNewNode(config, log.TestingLogger(), CliParams{}, nil)
	require.NoError(t, err)
	assert.IsType(t, &privval.RetrySignerClient{}, n.PrivValidator())
}

// address without a protocol must result in error.
func TestPrivValidatorListenAddrNoProtocol(t *testing.T) {
	addrNoPrefix := testFreeAddr(t)

	config := test.ResetTestRoot("node_priv_val_tcp_test")
	defer os.RemoveAll(config.RootDir)
	config.BaseConfig.PrivValidatorListenAddr = addrNoPrefix

	_, err := DefaultNewNode(config, log.TestingLogger(), CliParams{}, nil)
	require.ErrorAs(t, err, &ErrPrivValidatorSocketClient{})
}

func TestNodeSetPrivValIPC(t *testing.T) {
	tmpfile := "/tmp/kms." + cmtrand.Str(6) + ".sock"
	defer os.Remove(tmpfile) // clean up

	config := test.ResetTestRoot("node_priv_val_tcp_test")
	defer os.RemoveAll(config.RootDir)
	config.BaseConfig.PrivValidatorListenAddr = "unix://" + tmpfile

	dialer := privval.DialUnixFn(tmpfile)
	dialerEndpoint := privval.NewSignerDialerEndpoint(
		log.TestingLogger(),
		dialer,
	)
	privval.SignerDialerEndpointTimeoutReadWrite(100 * time.Millisecond)(dialerEndpoint)

	pvsc := privval.NewSignerServer(
		dialerEndpoint,
		test.DefaultTestChainID,
		types.NewMockPV(),
	)

	go func() {
		err := pvsc.Start()
		require.NoError(t, err)
	}()
	defer pvsc.Stop() //nolint:errcheck // ignore for tests

	n, err := DefaultNewNode(config, log.TestingLogger(), CliParams{}, nil)
	require.NoError(t, err)
	assert.IsType(t, &privval.RetrySignerClient{}, n.PrivValidator())
}

func TestNodeSetFilePrivVal(t *testing.T) {
	for _, keyType := range kt.ListSupportedKeyTypes() {
		t.Run(keyType, func(t *testing.T) {
			config := test.ResetTestRootWithChainIDNoOverwritePrivval("node_priv_val_file_test_"+keyType, "test_chain_"+keyType)
			defer os.RemoveAll(config.RootDir)

			keyGenF := func() (crypto.PrivKey, error) {
				return kt.GenPrivKey(keyType)
			}
			n, err := DefaultNewNode(config, log.TestingLogger(), CliParams{}, keyGenF)
			require.NoError(t, err)
			assert.IsType(t, &privval.FilePV{}, n.PrivValidator())
		})
	}
}

// testFreeAddr claims a free port so we don't block on listener being ready.
func testFreeAddr(t *testing.T) string {
	t.Helper()
	ln, err := net.Listen("tcp", "127.0.0.1:0")
	require.NoError(t, err)
	defer ln.Close()

	return fmt.Sprintf("127.0.0.1:%d", ln.Addr().(*net.TCPAddr).Port)
}

// create a proposal block using real and full
// mempool and evidence pool and validate it.
func TestCreateProposalBlock(t *testing.T) {
	ctx, cancel := context.WithCancel(context.Background())
	defer cancel()

	config := test.ResetTestRoot("node_create_proposal")
	defer os.RemoveAll(config.RootDir)
	app := kvstore.NewInMemoryApplication()
	cc := proxy.NewLocalClientCreator(app)
	proxyApp := proxy.NewAppConns(cc, proxy.NopMetrics())
	err := proxyApp.Start()
	require.NoError(t, err)
	defer proxyApp.Stop() //nolint:errcheck // ignore for tests

	logger := log.TestingLogger()

	var height int64 = 1
	state, stateDB, privVals := state(1, height)
	stateStore := sm.NewStore(stateDB, sm.StoreOptions{
		DiscardABCIResponses: false,
	})
	var (
		partSize uint32 = 256
		maxBytes int64  = 16384
	)
	maxEvidenceBytes := maxBytes / 2
	state.ConsensusParams.Block.MaxBytes = maxBytes
	state.ConsensusParams.Evidence.MaxBytes = maxEvidenceBytes
	proposerAddr, _ := state.Validators.GetByIndex(0)

	// Make Mempool
	resp, err := app.Info(context.Background(), proxy.InfoRequest)
	require.NoError(t, err)
	lanesInfo, err := mempl.BuildLanesInfo(resp.LanePriorities, resp.DefaultLane)
	require.NoError(t, err)
	memplMetrics := mempl.NopMetrics()
	mempool := mempl.NewCListMempool(config.Mempool,
		proxyApp.Mempool(),
		lanesInfo,
		state.LastBlockHeight,
		mempl.WithMetrics(memplMetrics),
		mempl.WithPreCheck(sm.TxPreCheck(state)),
		mempl.WithPostCheck(sm.TxPostCheck(state)))

	// Make EvidencePool
	evidenceDB, err := storage.NewMemDB()
	require.NoError(t, err)
	blkStoreDB, err := storage.NewMemDB()
	require.NoError(t, err)
	blockStore := store.NewBlockStore(blkStoreDB)
	evidencePool, err := evidence.NewPool(evidenceDB, stateStore, blockStore)
	require.NoError(t, err)
	evidencePool.SetLogger(logger)

	// fill the evidence pool with more evidence
	// than can fit in a block
	var currentBytes int64
	for currentBytes <= maxEvidenceBytes {
		ev, err := types.NewMockDuplicateVoteEvidenceWithValidator(height, cmttime.Now(), privVals[0], "test-chain")
		require.NoError(t, err)
		currentBytes += int64(len(ev.Bytes()))
		evidencePool.ReportConflictingVotes(ev.VoteA, ev.VoteB)
	}

	evList, size := evidencePool.PendingEvidence(state.ConsensusParams.Evidence.MaxBytes)
	require.Less(t, size, state.ConsensusParams.Evidence.MaxBytes+1)
	evData := &types.EvidenceData{Evidence: evList}
	require.EqualValues(t, size, evData.ByteSize())

	// fill the mempool with more txs
	// than can fit in a block
	txLength := 100
	for i := 0; i <= int(maxBytes)/txLength; i++ {
		tx := cmtrand.Bytes(txLength)
		_, err := mempool.CheckTx(tx, "")
		require.NoError(t, err)
	}

	blockExec := sm.NewBlockExecutor(
		stateStore,
		logger,
		proxyApp.Consensus(),
		mempool,
		evidencePool,
		blockStore,
	)

	extCommit := &types.ExtendedCommit{Height: height - 1}
	block, err := blockExec.CreateProposalBlock(
		ctx,
		height,
		state,
		extCommit,
		proposerAddr,
	)
	require.NoError(t, err)

	// check that the part set does not exceed the maximum block size
	partSet, err := block.MakePartSet(partSize)
	require.NoError(t, err)
	assert.Less(t, partSet.ByteSize(), maxBytes)

	partSetFromHeader := types.NewPartSetFromHeader(partSet.Header())
	for partSetFromHeader.Count() < partSetFromHeader.Total() {
		added, err := partSetFromHeader.AddPart(partSet.GetPart(int(partSetFromHeader.Count())))
		require.NoError(t, err)
		require.True(t, added)
	}
	assert.EqualValues(t, partSetFromHeader.ByteSize(), partSet.ByteSize())

	err = blockExec.ValidateBlock(state, block)
	require.NoError(t, err)
}

func TestMaxProposalBlockSize(t *testing.T) {
	ctx, cancel := context.WithCancel(context.Background())
	defer cancel()

	config := test.ResetTestRoot("node_create_proposal")
	defer os.RemoveAll(config.RootDir)
	app := kvstore.NewInMemoryApplication()
	cc := proxy.NewLocalClientCreator(app)
	proxyApp := proxy.NewAppConns(cc, proxy.NopMetrics())
	err := proxyApp.Start()
	require.NoError(t, err)
	defer proxyApp.Stop() //nolint:errcheck // ignore for tests

	logger := log.TestingLogger()

	var height int64 = 1
	state, stateDB, _ := state(1, height)
	stateStore := sm.NewStore(stateDB, sm.StoreOptions{
		DiscardABCIResponses: false,
	})
	var maxBytes int64 = 16384
	var partSize uint32 = 256
	state.ConsensusParams.Block.MaxBytes = maxBytes
	proposerAddr, _ := state.Validators.GetByIndex(0)

	// Make Mempool
	resp, err := app.Info(context.Background(), proxy.InfoRequest)
	require.NoError(t, err)
	lanesInfo, err := mempl.BuildLanesInfo(resp.LanePriorities, resp.DefaultLane)
	require.NoError(t, err)
	memplMetrics := mempl.NopMetrics()
	mempool := mempl.NewCListMempool(config.Mempool,
		proxyApp.Mempool(),
		lanesInfo,
		state.LastBlockHeight,
		mempl.WithMetrics(memplMetrics),
		mempl.WithPreCheck(sm.TxPreCheck(state)),
		mempl.WithPostCheck(sm.TxPostCheck(state)))

	blkStoreDB, err := storage.NewMemDB()
	require.NoError(t, err)
	blockStore := store.NewBlockStore(blkStoreDB)

	// fill the mempool with one txs just below the maximum size
	txLength := int(types.MaxDataBytesNoEvidence(maxBytes, 1))
	tx := cmtrand.Bytes(txLength - 4) // to account for the varint
	_, err = mempool.CheckTx(tx, "")
	require.NoError(t, err)

	blockExec := sm.NewBlockExecutor(
		stateStore,
		logger,
		proxyApp.Consensus(),
		mempool,
		sm.EmptyEvidencePool{},
		blockStore,
	)

	extCommit := &types.ExtendedCommit{Height: height - 1}
	block, err := blockExec.CreateProposalBlock(
		ctx,
		height,
		state,
		extCommit,
		proposerAddr,
	)
	require.NoError(t, err)

	pb, err := block.ToProto()
	require.NoError(t, err)
	assert.Less(t, int64(pb.Size()), maxBytes)

	// check that the part set does not exceed the maximum block size
	partSet, err := block.MakePartSet(partSize)
	require.NoError(t, err)
	assert.EqualValues(t, partSet.ByteSize(), int64(pb.Size()))
}

func TestNodeNewNodeCustomReactors(t *testing.T) {
	config := test.ResetTestRoot("node_new_node_custom_reactors_test")
	defer os.RemoveAll(config.RootDir)

	cr := p2pmock.NewReactor()
	cr.Channels = []p2p.StreamDescriptor{
		&conn.ChannelDescriptor{
			ID:                  byte(0xff),
			Priority:            5,
			SendQueueCapacity:   100,
			RecvMessageCapacity: 100,
		},
	}
	customBlocksyncReactor := p2pmock.NewReactor()

	nodeKey, err := p2p.LoadOrGenNodeKey(config.NodeKeyFile())
	require.NoError(t, err)

	pv, err := privval.LoadOrGenFilePV(config.PrivValidatorKeyFile(), config.PrivValidatorStateFile(), nil)
	require.NoError(t, err)
	n, err := NewNode(context.Background(),
		config,
		pv,
		nodeKey,
		proxy.DefaultClientCreator(config.ProxyApp, config.ABCI, config.DBDir()),
		DefaultGenesisDocProviderFunc(config),
		cfg.DefaultDBProvider,
		DefaultMetricsProvider(config.Instrumentation),
		log.TestingLogger(),
		CustomReactors(map[string]p2p.Reactor{"FOO": cr, "BLOCKSYNC": customBlocksyncReactor}),
	)
	require.NoError(t, err)

	err = n.Start()
	require.NoError(t, err)
	defer n.Stop() //nolint:errcheck // ignore for tests

	assert.True(t, cr.IsRunning())
	assert.Equal(t, cr, n.Switch().Reactor("FOO"))

	assert.True(t, customBlocksyncReactor.IsRunning())
	assert.Equal(t, customBlocksyncReactor, n.Switch().Reactor("BLOCKSYNC"))

	channels := n.NodeInfo().(p2p.NodeInfoDefault).Channels
	assert.Contains(t, channels, mempl.MempoolChannel)
	assert.Contains(t, channels, mempl.MempoolControlChannel)
	assert.Contains(t, channels, cr.Channels[0].StreamID())
}

// Simple test to confirm that an existing genesis file will be deleted from the DB
// TODO Confirm that the deletion of a very big file does not crash the machine.
func TestNodeNewNodeDeleteGenesisFileFromDB(t *testing.T) {
	config := test.ResetTestRoot("node_new_node_delete_genesis_from_db")
	defer os.RemoveAll(config.RootDir)
	// Ensure the genesis doc hash is saved to db
	stateDB, err := cfg.DefaultDBProvider(&cfg.DBContext{ID: "state", Config: config})
	require.NoError(t, err)

	err = stateDB.SetSync(genesisDocKey, []byte("genFile"))
	require.NoError(t, err)

	genDocFromDB, err := stateDB.Get(genesisDocKey)
	require.NoError(t, err)
	require.Equal(t, genDocFromDB, []byte("genFile"))

	stateDB.Close()

	nodeKey, err := p2p.LoadOrGenNodeKey(config.NodeKeyFile())
	require.NoError(t, err)

	pv, err := privval.LoadOrGenFilePV(config.PrivValidatorKeyFile(), config.PrivValidatorStateFile(), nil)
	require.NoError(t, err)
	n, err := NewNode(
		context.Background(),
		config,
		pv,
		nodeKey,
		proxy.DefaultClientCreator(config.ProxyApp, config.ABCI, config.DBDir()),
		DefaultGenesisDocProviderFunc(config),
		cfg.DefaultDBProvider,
		DefaultMetricsProvider(config.Instrumentation),
		log.TestingLogger(),
	)
	require.NoError(t, err)

	// Start and stop to close the db for later reading
	err = n.Start()
	require.NoError(t, err)

	err = n.Stop()
	require.NoError(t, err)

	stateDB, err = cfg.DefaultDBProvider(&cfg.DBContext{ID: "state", Config: config})
	require.NoError(t, err)
	genDocHash, err := stateDB.Get(genesisDocHashKey)
	require.NoError(t, err)
	require.NotNil(t, genDocHash, "genesis doc hash should be saved in db")
	require.Len(t, genDocHash, tmhash.Size)

	err = stateDB.Close()
	require.NoError(t, err)
}

func TestNodeNewNodeGenesisHashMismatch(t *testing.T) {
	config := test.ResetTestRoot("node_new_node_genesis_hash")
	defer os.RemoveAll(config.RootDir)

<<<<<<< HEAD
	nodeKey, err := nodekey.LoadOrGen(config.NodeKeyFile())
=======
	// Use goleveldb so we can reuse the same db for the second NewNode()
	config.DBBackend = string(dbm.PebbleDBBackend)

	nodeKey, err := p2p.LoadOrGenNodeKey(config.NodeKeyFile())
>>>>>>> 578e8d34
	require.NoError(t, err)

	pv, err := privval.LoadOrGenFilePV(config.PrivValidatorKeyFile(), config.PrivValidatorStateFile(), nil)
	require.NoError(t, err)
	n, err := NewNode(
		context.Background(),
		config,
		pv,
		nodeKey,
		proxy.DefaultClientCreator(config.ProxyApp, config.ABCI, config.DBDir()),
		DefaultGenesisDocProviderFunc(config),
		cfg.DefaultDBProvider,
		DefaultMetricsProvider(config.Instrumentation),
		log.TestingLogger(),
	)
	require.NoError(t, err)

	// Start and stop to close the db for later reading
	err = n.Start()
	require.NoError(t, err)

	err = n.Stop()
	require.NoError(t, err)

	// Ensure the genesis doc hash is saved to db
	stateDB, err := cfg.DefaultDBProvider(&cfg.DBContext{ID: "state", Config: config})
	require.NoError(t, err)

	genDocHash, err := stateDB.Get(genesisDocHashKey)
	require.NoError(t, err)
	require.NotNil(t, genDocHash, "genesis doc hash should be saved in db")
	require.Len(t, genDocHash, tmhash.Size)

	err = stateDB.Close()
	require.NoError(t, err)

	// Modify the genesis file chain ID to get a different hash
	genBytes := cmtos.MustReadFile(config.GenesisFile())
	var genesisDoc types.GenesisDoc
	err = cmtjson.Unmarshal(genBytes, &genesisDoc)
	require.NoError(t, err)

	genesisDoc.ChainID = "different-chain-id"
	err = genesisDoc.SaveAs(config.GenesisFile())
	require.NoError(t, err)

	pv, err = privval.LoadOrGenFilePV(config.PrivValidatorKeyFile(), config.PrivValidatorStateFile(), nil)
	require.NoError(t, err)
	_, err = NewNode(
		context.Background(),
		config,
		pv,
		nodeKey,
		proxy.DefaultClientCreator(config.ProxyApp, config.ABCI, config.DBDir()),
		DefaultGenesisDocProviderFunc(config),
		cfg.DefaultDBProvider,
		DefaultMetricsProvider(config.Instrumentation),
		log.TestingLogger(),
	)
	require.ErrorIs(t, err, ErrLoadedGenesisDocHashMismatch, "NewNode should error when genesisDoc is changed")
}

func TestNodeGenesisHashFlagMatch(t *testing.T) {
	config := test.ResetTestRoot("node_new_node_genesis_hash_flag_match")
	defer os.RemoveAll(config.RootDir)

<<<<<<< HEAD
	nodeKey, err := nodekey.LoadOrGen(config.NodeKeyFile())
=======
	config.DBBackend = string(dbm.PebbleDBBackend)
	nodeKey, err := p2p.LoadOrGenNodeKey(config.NodeKeyFile())
>>>>>>> 578e8d34
	require.NoError(t, err)
	// Get correct hash of correct genesis file
	jsonBlob, err := os.ReadFile(config.GenesisFile())
	require.NoError(t, err)

	// Set the cli params variable to the correct hash
	incomingChecksum := tmhash.Sum(jsonBlob)
	cliParams := CliParams{GenesisHash: incomingChecksum}
	pv, err := privval.LoadOrGenFilePV(config.PrivValidatorKeyFile(), config.PrivValidatorStateFile(), nil)
	require.NoError(t, err)

	_, err = NewNodeWithCliParams(
		context.Background(),
		config,
		pv,
		nodeKey,
		proxy.DefaultClientCreator(config.ProxyApp, config.ABCI, config.DBDir()),
		DefaultGenesisDocProviderFunc(config),
		cfg.DefaultDBProvider,
		DefaultMetricsProvider(config.Instrumentation),
		log.TestingLogger(),
		cliParams,
	)
	require.NoError(t, err)
}

func TestNodeGenesisHashFlagMismatch(t *testing.T) {
	config := test.ResetTestRoot("node_new_node_genesis_hash_flag_mismatch")
	defer os.RemoveAll(config.RootDir)

<<<<<<< HEAD
	nodeKey, err := nodekey.LoadOrGen(config.NodeKeyFile())
=======
	// Use goleveldb so we can reuse the same db for the second NewNode()
	config.DBBackend = string(dbm.PebbleDBBackend)

	nodeKey, err := p2p.LoadOrGenNodeKey(config.NodeKeyFile())
>>>>>>> 578e8d34
	require.NoError(t, err)

	// Generate hash of wrong file
	f, err := os.ReadFile(config.PrivValidatorKeyFile())
	require.NoError(t, err)
	flagHash := tmhash.Sum(f)

	// Set genesis flag value to incorrect hash
	cliParams := CliParams{GenesisHash: flagHash}

	pv, err := privval.LoadOrGenFilePV(config.PrivValidatorKeyFile(), config.PrivValidatorStateFile(), nil)
	require.NoError(t, err)
	_, err = NewNodeWithCliParams(
		context.Background(),
		config,
		pv,
		nodeKey,
		proxy.DefaultClientCreator(config.ProxyApp, config.ABCI, config.DBDir()),
		DefaultGenesisDocProviderFunc(config),
		cfg.DefaultDBProvider,
		DefaultMetricsProvider(config.Instrumentation),
		log.TestingLogger(),
		cliParams,
	)
	require.ErrorIs(t, err, ErrPassedGenesisHashMismatch, "NewNode should error when genesis flag value is incorrectly set")

	f, err = os.ReadFile(config.GenesisFile())
	require.NoError(t, err)

	genHash := tmhash.Sum(f)

	genHashMismatch := bytes.Equal(genHash, flagHash)
	require.False(t, genHashMismatch)
}

func TestLoadStateFromDBOrGenesisDocProviderWithConfig(t *testing.T) {
	config := test.ResetTestRoot(t.Name())

	_, stateDB, err := initDBs(config, cfg.DefaultDBProvider)
	require.NoErrorf(t, err, "state DB setup: %s", err)

	genDocProviderFunc := func(sha256Checksum []byte) GenesisDocProvider {
		return func() (ChecksummedGenesisDoc, error) {
			genDocJSON, err := os.ReadFile(config.GenesisFile())
			if err != nil {
				formatStr := "reading genesis file: %s"
				return ChecksummedGenesisDoc{}, fmt.Errorf(formatStr, err)
			}

			genDoc, err := types.GenesisDocFromJSON(genDocJSON)
			if err != nil {
				formatStr := "parsing genesis file: %s"
				return ChecksummedGenesisDoc{}, fmt.Errorf(formatStr, err)
			}

			checksummedGenesisDoc := ChecksummedGenesisDoc{
				GenesisDoc:     genDoc,
				Sha256Checksum: sha256Checksum,
			}

			return checksummedGenesisDoc, nil
		}
	}

	t.Run("NilGenesisChecksum", func(t *testing.T) {
		genDocProvider := genDocProviderFunc(nil)

		_, _, err = LoadStateFromDBOrGenesisDocProviderWithConfig(
			stateDB,
			genDocProvider,
			"",
			nil,
		)

		wantErr := "invalid genesis doc SHA256 checksum: expected 64 characters, but have 0"
		assert.EqualError(t, err, wantErr)
	})

	t.Run("ShorterGenesisChecksum", func(t *testing.T) {
		genDocProvider := genDocProviderFunc([]byte("shorter"))

		_, _, err = LoadStateFromDBOrGenesisDocProviderWithConfig(
			stateDB,
			genDocProvider,
			"",
			nil,
		)

		wantErr := "invalid genesis doc SHA256 checksum: expected 64 characters, but have 14"
		assert.EqualError(t, err, wantErr)
	})
}

func TestGenesisDoc(t *testing.T) {
	var (
		config = test.ResetTestRoot(t.Name())
		n      = &Node{config: config}
	)

	// In the following tests we always overwrite the genesis file with a dummy.
	// We can do so because the method under test's sole responsibility is
	// retrieving and returning the GenesisDoc from disk. Therefore, we test only
	// whether the retrieval process goes as expected; we don't check if the
	// GenesisDoc is valid.

	t.Run("NoError", func(t *testing.T) {
		// A trivial, incomplete genesis to test correct behavior.
		gDocStr := `{
"genesis_time": "2018-10-10T08:20:13.695936996Z",
"chain_id": "test-chain",
"initial_height": "1",
"app_hash": ""
}`

		err := os.WriteFile(config.GenesisFile(), []byte(gDocStr), 0o644)
		if err != nil {
			t.Fatalf("unexpected error: %s", err)
		}

		wantgDoc := &types.GenesisDoc{
			GenesisTime:   time.Date(2018, 10, 10, 8, 20, 13, 695936996, time.UTC),
			ChainID:       "test-chain",
			InitialHeight: 1,
			AppHash:       []byte{},
		}

		gDoc, err := n.GenesisDoc()
		if err != nil {
			t.Fatalf("unexpected error: %s", err)
		}
		if !reflect.DeepEqual(gDoc, wantgDoc) {
			t.Errorf("\nwant: %#v\ngot: %#v\n", wantgDoc, gDoc)
		}
	})

	t.Run("ErrGenesisFilePath", func(t *testing.T) {
		n.config.Genesis = "foo.json"
		_, err := n.GenesisDoc()
		if err == nil {
			t.Fatal("expected error but got none")
		}
		if !errors.Is(err, os.ErrNotExist) {
			t.Errorf("expected os.ErrNotExist, got %s", err)
		}
	})

	t.Run("ErrGenesisUnmarshal", func(t *testing.T) {
		// A trivial, incomplete genesis where initial_height is set to an invalid
		// value.
		// We don't need anything more complex to test this error.
		gDocStr := `{
"genesis_time": "2018-10-10T08:20:13.695936996Z",
"chain_id": "test-chain",
"initial_height": "hello world",
"app_hash": ""
}`

		// note: Recall that in the previous test we set the path n.config.Genesis to
		// foo.json. Therefore, config.GenesisFile() returns the path to foo.json.
		err := os.WriteFile(config.GenesisFile(), []byte(gDocStr), 0o644)
		if err != nil {
			t.Fatalf("unexpected error: %s", err)
		}

		_, err = n.GenesisDoc()
		if err == nil {
			t.Fatal("expected error but got none")
		}

		var errUnmarshal *json.SyntaxError
		if !errors.As(err, &errUnmarshal) {
			t.Errorf("expected json.SyntaxError, got %s", err)
		}
	})
}

func state(nVals int, height int64) (sm.State, storage.DB, []types.PrivValidator) {
	privVals := make([]types.PrivValidator, nVals)
	vals := make([]types.GenesisValidator, nVals)
	for i := 0; i < nVals; i++ {
		privVal := types.NewMockPV()
		privVals[i] = privVal
		vals[i] = types.GenesisValidator{
			Address: privVal.PrivKey.PubKey().Address(),
			PubKey:  privVal.PrivKey.PubKey(),
			Power:   1000,
			Name:    fmt.Sprintf("test%d", i),
		}
	}
	s, _ := sm.MakeGenesisState(&types.GenesisDoc{
		ChainID:    "test-chain",
		Validators: vals,
		AppHash:    nil,
	})

	// save validators to db for 2 heights
	stateDB, err := storage.NewMemDB()
	if err != nil {
		panic(err)
	}
	stateStore := sm.NewStore(stateDB, sm.StoreOptions{
		DiscardABCIResponses: false,
	})
	if err := stateStore.Save(s); err != nil {
		panic(err)
	}

	for i := 1; i < int(height); i++ {
		s.LastBlockHeight++
		s.LastValidators = s.Validators.Copy()
		if err := stateStore.Save(s); err != nil {
			panic(err)
		}
	}
	return s, stateDB, privVals
}<|MERGE_RESOLUTION|>--- conflicted
+++ resolved
@@ -583,14 +583,7 @@
 	config := test.ResetTestRoot("node_new_node_genesis_hash")
 	defer os.RemoveAll(config.RootDir)
 
-<<<<<<< HEAD
-	nodeKey, err := nodekey.LoadOrGen(config.NodeKeyFile())
-=======
-	// Use goleveldb so we can reuse the same db for the second NewNode()
-	config.DBBackend = string(dbm.PebbleDBBackend)
-
 	nodeKey, err := p2p.LoadOrGenNodeKey(config.NodeKeyFile())
->>>>>>> 578e8d34
 	require.NoError(t, err)
 
 	pv, err := privval.LoadOrGenFilePV(config.PrivValidatorKeyFile(), config.PrivValidatorStateFile(), nil)
@@ -657,12 +650,7 @@
 	config := test.ResetTestRoot("node_new_node_genesis_hash_flag_match")
 	defer os.RemoveAll(config.RootDir)
 
-<<<<<<< HEAD
-	nodeKey, err := nodekey.LoadOrGen(config.NodeKeyFile())
-=======
-	config.DBBackend = string(dbm.PebbleDBBackend)
 	nodeKey, err := p2p.LoadOrGenNodeKey(config.NodeKeyFile())
->>>>>>> 578e8d34
 	require.NoError(t, err)
 	// Get correct hash of correct genesis file
 	jsonBlob, err := os.ReadFile(config.GenesisFile())
@@ -693,14 +681,7 @@
 	config := test.ResetTestRoot("node_new_node_genesis_hash_flag_mismatch")
 	defer os.RemoveAll(config.RootDir)
 
-<<<<<<< HEAD
-	nodeKey, err := nodekey.LoadOrGen(config.NodeKeyFile())
-=======
-	// Use goleveldb so we can reuse the same db for the second NewNode()
-	config.DBBackend = string(dbm.PebbleDBBackend)
-
 	nodeKey, err := p2p.LoadOrGenNodeKey(config.NodeKeyFile())
->>>>>>> 578e8d34
 	require.NoError(t, err)
 
 	// Generate hash of wrong file
