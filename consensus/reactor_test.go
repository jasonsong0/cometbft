--- conflicted
+++ resolved
@@ -193,11 +193,7 @@
 		// mock the evidence pool
 		// everyone includes evidence of another double signing
 		vIdx := (i + 1) % nValidators
-<<<<<<< HEAD
 		ev, err := types.NewMockDuplicateVoteEvidenceWithValidator(1, defaultTestTime, privVals[vIdx], test.DefaultTestChainID)
-=======
-		ev, err := types.NewMockDuplicateVoteEvidenceWithValidator(1, defaultTestTime, privVals[vIdx], genDoc.ChainID)
->>>>>>> 97b34b85
 		require.NoError(t, err)
 		evpool := &statemocks.EvidencePool{}
 		evpool.On("CheckEvidence", mock.AnythingOfType("types.EvidenceList")).Return(nil)
@@ -208,13 +204,8 @@
 		evpool2 := sm.EmptyEvidencePool{}
 
 		// Make State
-<<<<<<< HEAD
-		blockExec := sm.NewBlockExecutor(stateStore, log.TestingLogger(), proxyAppConnCon, mempool, evpool)
+		blockExec := sm.NewBlockExecutor(stateStore, log.TestingLogger(), proxyAppConnCon, mempool, evpool, blockStore)
 		cs := NewState(cfg.Consensus, state, blockExec, blockStore, mempool, evpool2)
-=======
-		blockExec := sm.NewBlockExecutor(stateStore, log.TestingLogger(), proxyAppConnCon, mempool, evpool, blockStore)
-		cs := NewState(thisConfig.Consensus, state, blockExec, blockStore, mempool, evpool2)
->>>>>>> 97b34b85
 		cs.SetLogger(log.TestingLogger().With("module", "consensus"))
 		cs.SetPrivValidator(pv)
 
