--- conflicted
+++ resolved
@@ -11,14 +11,14 @@
 // ErrTxInCache is returned to the client if we saw tx earlier.
 var ErrTxInCache = errors.New("tx already exists in cache")
 
-<<<<<<< HEAD
+
 // ErrLaneNotFound is returned to the client when a lane is not found.
 var ErrLaneNotFound = errors.New("lane not found in mempool")
-=======
+
 // ErrRecheckFull is returned when checking if the mempool is full and
 // rechecking is still in progress after a new block was committed.
 var ErrRecheckFull = errors.New("mempool is still rechecking after a new committed block, so it is considered as full")
->>>>>>> da061451
+
 
 // ErrTxTooLarge defines an error when a transaction is too big to be sent in a
 // message to other peers.
