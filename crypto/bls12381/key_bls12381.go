//go:build bls12381

package bls12381

import (
	"crypto/rand"
	"crypto/sha256"
	"errors"

	blst "github.com/supranational/blst/bindings/go"

	"github.com/cometbft/cometbft/crypto"
	"github.com/cometbft/cometbft/crypto/tmhash"
	cmtjson "github.com/cometbft/cometbft/libs/json"
)

const (
	// Enabled indicates if this curve is enabled.
	Enabled = true
)

var (
	// ErrDeserialization is returned when deserialization fails.
	ErrDeserialization = errors.New("bls12381: deserialization error")

	dstMinSig = []byte("BLS_SIG_BLS12381G1_XMD:SHA-256_SSWU_RO_NUL_")
)

// For minimal-signature-size operations.
type (
<<<<<<< HEAD
	blstPublicKey = blst.P1Affine
	blstSignature = blst.P2Affine
=======
	blstPublicKey          = blst.P2Affine
	blstSignature          = blst.P1Affine
	blstAggregateSignature = blst.P1Aggregate
	blstAggregatePublicKey = blst.P2Aggregate
>>>>>>> 7a5eb457
)

// -------------------------------------.

func init() {
	cmtjson.RegisterType(PubKey{}, PubKeyName)
	cmtjson.RegisterType(PrivKey{}, PrivKeyName)
}

// ===============================================================================================
// Private Key
// ===============================================================================================

// PrivKey is a wrapper around the Ethereum BLS12-381 private key type. This
// wrapper conforms to crypto.Pubkey to allow for the use of the Ethereum
// BLS12-381 private key type.

var _ crypto.PrivKey = &PrivKey{}

type PrivKey struct {
	sk *blst.SecretKey
}

// NewPrivateKeyFromBytes build a new key from the given bytes.
func NewPrivateKeyFromBytes(bz []byte) (*PrivKey, error) {
	sk := new(blst.SecretKey).Deserialize(bz)
	if sk == nil {
		return nil, ErrDeserialization
	}
	return &PrivKey{sk: sk}, nil
}

// GenPrivKey generates a new key.
func GenPrivKey() (*PrivKey, error) {
	var ikm [32]byte
	_, err := rand.Read(ikm[:])
	if err != nil {
		return nil, err
	}
	sk := blst.KeyGen(ikm[:])
	return &PrivKey{sk: sk}, nil
}

// Bytes returns the byte representation of the Key.
func (privKey PrivKey) Bytes() []byte {
	return privKey.sk.Serialize()
}

// PubKey returns the private key's public key. If the privkey is not valid
// it returns a nil value.
func (privKey PrivKey) PubKey() crypto.PubKey {
	return &PubKey{pk: new(blstPublicKey).From(privKey.sk)}
}

// Type returns the type.
func (PrivKey) Type() string {
	return KeyType
}

// Sign signs the given byte array. If msg is larger than
// MaxMsgLen, SHA256 sum will be signed instead of the raw bytes.
func (privKey PrivKey) Sign(msg []byte) ([]byte, error) {
	if len(msg) > MaxMsgLen {
		hash := sha256.Sum256(msg)
		signature := new(blstSignature).Sign(privKey.sk, hash[:], dstMinSig)
		return signature.Compress(), nil
	}

	signature := new(blstSignature).Sign(privKey.sk, msg, dstMinSig)
	return signature.Compress(), nil
}

// Zeroize clears the private key.
func (privKey *PrivKey) Zeroize() {
	privKey.sk.Zeroize()
}

// ===============================================================================================
// Public Key
// ===============================================================================================

// Pubkey is a wrapper around the Ethereum BLS12-381 public key type. This
// wrapper conforms to crypto.Pubkey to allow for the use of the Ethereum
// BLS12-381 public key type.

var _ crypto.PubKey = &PubKey{}

type PubKey struct {
	pk *blstPublicKey
}

// NewPublicKeyFromBytes returns a new public key from the given bytes.
func NewPublicKeyFromBytes(bz []byte) (*PubKey, error) {
	pk := new(blstPublicKey).Deserialize(bz)
	if pk == nil {
		return nil, ErrDeserialization
	}
	return &PubKey{pk: pk}, nil
}

// Address returns the address of the key.
//
// The function will panic if the public key is invalid.
func (pubKey PubKey) Address() crypto.Address {
	return crypto.Address(tmhash.SumTruncated(pubKey.pk.Serialize()))
}

// VerifySignature verifies the given signature.
func (pubKey PubKey) VerifySignature(msg, sig []byte) bool {
	signature := new(blstSignature).Uncompress(sig)
	if signature == nil {
		return false
	}

	// Group check signature. Do not check for infinity since an aggregated signature
	// could be infinite.
	if !signature.SigValidate(false) {
		return false
	}

	if len(msg) > MaxMsgLen {
		hash := sha256.Sum256(msg)
		return signature.Verify(false, pubKey.pk, false, hash[:], dstMinSig)
	}

	return signature.Verify(false, pubKey.pk, false, msg, dstMinSig)
}

// Bytes returns the byte format.
func (pubKey PubKey) Bytes() []byte {
	return pubKey.pk.Serialize()
}

// Type returns the key's type.
func (PubKey) Type() string {
	return KeyType
}<|MERGE_RESOLUTION|>--- conflicted
+++ resolved
@@ -28,15 +28,8 @@
 
 // For minimal-signature-size operations.
 type (
-<<<<<<< HEAD
-	blstPublicKey = blst.P1Affine
-	blstSignature = blst.P2Affine
-=======
-	blstPublicKey          = blst.P2Affine
-	blstSignature          = blst.P1Affine
-	blstAggregateSignature = blst.P1Aggregate
-	blstAggregatePublicKey = blst.P2Aggregate
->>>>>>> 7a5eb457
+	blstPublicKey = blst.P2Affine
+	blstSignature = blst.P1Affine
 )
 
 // -------------------------------------.
