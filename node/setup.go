package node

import (
	"bytes"
	"context"
	"encoding/hex"
	"fmt"
	"net"
	"os"
	"strings"
	"time"

	_ "net/http/pprof" //nolint: gosec,gci // securely exposed on separate, optional port

	_ "github.com/lib/pq" //nolint: gci // provide the psql db driver.

	dbm "github.com/cometbft/cometbft-db"
	abci "github.com/cometbft/cometbft/abci/types"
	cfg "github.com/cometbft/cometbft/config"
	"github.com/cometbft/cometbft/crypto"
	"github.com/cometbft/cometbft/crypto/tmhash"
	"github.com/cometbft/cometbft/internal/blocksync"
	cs "github.com/cometbft/cometbft/internal/consensus"
	"github.com/cometbft/cometbft/internal/evidence"
	"github.com/cometbft/cometbft/libs/log"
	"github.com/cometbft/cometbft/light"
	mempl "github.com/cometbft/cometbft/mempool"
	"github.com/cometbft/cometbft/p2p"
	"github.com/cometbft/cometbft/p2p/pex"
	"github.com/cometbft/cometbft/privval"
	"github.com/cometbft/cometbft/proxy"
	sm "github.com/cometbft/cometbft/state"
	"github.com/cometbft/cometbft/state/indexer"
	"github.com/cometbft/cometbft/state/indexer/block"
	"github.com/cometbft/cometbft/state/txindex"
	"github.com/cometbft/cometbft/statesync"
	"github.com/cometbft/cometbft/store"
	"github.com/cometbft/cometbft/types"
	"github.com/cometbft/cometbft/version"
)

const readHeaderTimeout = 10 * time.Second

// ChecksummedGenesisDoc combines a GenesisDoc together with its
// SHA256 checksum.
type ChecksummedGenesisDoc struct {
	GenesisDoc     *types.GenesisDoc
	Sha256Checksum []byte
}

// Introduced to store parameters passed via cli and needed to start the node.
// This parameters should not be stored or persisted in the config file.
// This can then be further extended to include additional flags without further
// API breaking changes.
type CliParams struct {
	// SHA-256 hash of the genesis file provided via the command line.
	// This hash is used is compared against the computed hash of the
	// actual genesis file or the hash stored in the database.
	// If there is a mismatch between the hash provided via cli and the
	// hash of the genesis file or the hash in the DB, the node will not boot.
	GenesisHash []byte
}

// GenesisDocProvider returns a GenesisDoc together with its SHA256 checksum.
// It allows the GenesisDoc to be pulled from sources other than the
// filesystem, for instance from a distributed key-value store cluster.
type GenesisDocProvider func() (ChecksummedGenesisDoc, error)

// DefaultGenesisDocProviderFunc returns a GenesisDocProvider that loads
// the GenesisDoc from the config.GenesisFile() on the filesystem.
func DefaultGenesisDocProviderFunc(config *cfg.Config) GenesisDocProvider {
	return func() (ChecksummedGenesisDoc, error) {
		// FIXME: find a way to stream the file incrementally,
		// for the JSON	parser and the checksum computation.
		// https://github.com/cometbft/cometbft/issues/1302
		jsonBlob, err := os.ReadFile(config.GenesisFile())
		if err != nil {
			return ChecksummedGenesisDoc{}, ErrorReadingGenesisDoc{Err: err}
		}
		incomingChecksum := tmhash.Sum(jsonBlob)
		genDoc, err := types.GenesisDocFromJSON(jsonBlob)
		if err != nil {
			return ChecksummedGenesisDoc{}, err
		}
		return ChecksummedGenesisDoc{GenesisDoc: genDoc, Sha256Checksum: incomingChecksum}, nil
	}
}

// Provider takes a config and a logger and returns a ready to go Node.
type Provider func(*cfg.Config, log.Logger, CliParams, func() (crypto.PrivKey, error)) (*Node, error)

// DefaultNewNode returns a CometBFT node with default settings for the
// PrivValidator, ClientCreator, GenesisDoc, and DBProvider.
// It implements Provider.
func DefaultNewNode(
	config *cfg.Config,
	logger log.Logger,
	cliParams CliParams,
	keyGenF func() (crypto.PrivKey, error),
) (*Node, error) {
	nodeKey, err := p2p.LoadOrGenNodeKey(config.NodeKeyFile())
	if err != nil {
		return nil, ErrorLoadOrGenNodeKey{Err: err, NodeKeyFile: config.NodeKeyFile()}
	}

	pv, err := privval.LoadOrGenFilePV(
		config.PrivValidatorKeyFile(),
		config.PrivValidatorStateFile(),
		keyGenF,
	)
	if err != nil {
		return nil, ErrorLoadOrGenFilePV{
			Err:       err,
			KeyFile:   config.PrivValidatorKeyFile(),
			StateFile: config.PrivValidatorStateFile(),
		}
	}

	return NewNodeWithCliParams(context.Background(), config,
		pv,
		nodeKey,
		proxy.DefaultClientCreator(config.ProxyApp, config.ABCI, config.DBDir()),
		DefaultGenesisDocProviderFunc(config),
		cfg.DefaultDBProvider,
		DefaultMetricsProvider(config.Instrumentation),
		logger,
		cliParams,
	)
}

// MetricsProvider returns a consensus, p2p and mempool Metrics.
type MetricsProvider func(chainID string) (*cs.Metrics, *p2p.Metrics, *mempl.Metrics, *sm.Metrics, *store.Metrics, *proxy.Metrics, *blocksync.Metrics, *statesync.Metrics)

// DefaultMetricsProvider returns Metrics build using Prometheus client library
// if Prometheus is enabled. Otherwise, it returns no-op Metrics.
func DefaultMetricsProvider(config *cfg.InstrumentationConfig) MetricsProvider {
	return func(chainID string) (*cs.Metrics, *p2p.Metrics, *mempl.Metrics, *sm.Metrics, *store.Metrics, *proxy.Metrics, *blocksync.Metrics, *statesync.Metrics) {
		if config.Prometheus {
			return cs.PrometheusMetrics(config.Namespace, "chain_id", chainID),
				p2p.PrometheusMetrics(config.Namespace, "chain_id", chainID),
				mempl.PrometheusMetrics(config.Namespace, "chain_id", chainID),
				sm.PrometheusMetrics(config.Namespace, "chain_id", chainID),
				store.PrometheusMetrics(config.Namespace, "chain_id", chainID),
				proxy.PrometheusMetrics(config.Namespace, "chain_id", chainID),
				blocksync.PrometheusMetrics(config.Namespace, "chain_id", chainID),
				statesync.PrometheusMetrics(config.Namespace, "chain_id", chainID)
		}
		return cs.NopMetrics(), p2p.NopMetrics(), mempl.NopMetrics(), sm.NopMetrics(), store.NopMetrics(), proxy.NopMetrics(), blocksync.NopMetrics(), statesync.NopMetrics()
	}
}

type blockSyncReactor interface {
	SwitchToBlockSync(state sm.State) error
}

// ------------------------------------------------------------------------------

func initDBs(config *cfg.Config, dbProvider cfg.DBProvider) (bsDB dbm.DB, stateDB dbm.DB, err error) {
	bsDB, err = dbProvider(&cfg.DBContext{ID: "blockstore", Config: config})
	if err != nil {
		return nil, nil, err
	}

	stateDB, err = dbProvider(&cfg.DBContext{ID: "state", Config: config})
	if err != nil {
		return nil, nil, err
	}

	return bsDB, stateDB, nil
}

func createAndStartProxyAppConns(clientCreator proxy.ClientCreator, logger log.Logger, metrics *proxy.Metrics) (proxy.AppConns, error) {
	proxyApp := proxy.NewAppConns(clientCreator, metrics)
	proxyApp.SetLogger(logger.With("module", "proxy"))
	if err := proxyApp.Start(); err != nil {
		return nil, fmt.Errorf("error starting proxy app connections: %v", err)
	}
	return proxyApp, nil
}

func createAndStartEventBus(logger log.Logger) (*types.EventBus, error) {
	eventBus := types.NewEventBus()
	eventBus.SetLogger(logger.With("module", "events"))
	if err := eventBus.Start(); err != nil {
		return nil, err
	}
	return eventBus, nil
}

func createAndStartIndexerService(
	config *cfg.Config,
	chainID string,
	dbProvider cfg.DBProvider,
	eventBus *types.EventBus,
	logger log.Logger,
) (*txindex.IndexerService, txindex.TxIndexer, indexer.BlockIndexer, error) {
	var (
		txIndexer    txindex.TxIndexer
		blockIndexer indexer.BlockIndexer
	)

	txIndexer, blockIndexer, allIndexersDisabled, err := block.IndexerFromConfig(config, dbProvider, chainID)
	if err != nil {
		return nil, nil, nil, err
	}
	if allIndexersDisabled {
		return nil, txIndexer, blockIndexer, nil
	}

	txIndexer.SetLogger(logger.With("module", "txindex"))
	blockIndexer.SetLogger(logger.With("module", "txindex"))

	indexerService := txindex.NewIndexerService(txIndexer, blockIndexer, eventBus, false)
	indexerService.SetLogger(logger.With("module", "txindex"))
	if err := indexerService.Start(); err != nil {
		return nil, nil, nil, err
	}

	return indexerService, txIndexer, blockIndexer, nil
}

func doHandshake(
	ctx context.Context,
	stateStore sm.Store,
	state sm.State,
	blockStore sm.BlockStore,
	genDoc *types.GenesisDoc,
	eventBus types.BlockEventPublisher,
	appInfoResponse *abci.InfoResponse,
	proxyApp proxy.AppConns,
	consensusLogger log.Logger,
) error {
	handshaker := cs.NewHandshaker(stateStore, state, blockStore, genDoc)
	handshaker.SetLogger(consensusLogger)
	handshaker.SetEventBus(eventBus)
<<<<<<< HEAD
	if err := handshaker.HandshakeWithABCIRes(ctx, appInfoResponse, proxyApp); err != nil {
=======
	if err := handshaker.Handshake(ctx, appInfoResponse, proxyApp); err != nil {
>>>>>>> bf6377c2
		return fmt.Errorf("error during handshake: %v", err)
	}
	return nil
}

func logNodeStartupInfo(state sm.State, pubKey crypto.PubKey, logger, consensusLogger log.Logger) {
	// Log the version info.
	logger.Info("Version info",
		"tendermint_version", version.CMTSemVer,
		"abci", version.ABCISemVer,
		"block", version.BlockProtocol,
		"p2p", version.P2PProtocol,
		"commit_hash", version.CMTGitCommitHash,
	)

	// If the state and software differ in block version, at least log it.
	if state.Version.Consensus.Block != version.BlockProtocol {
		logger.Info("Software and state have different block protocols",
			"software", version.BlockProtocol,
			"state", state.Version.Consensus.Block,
		)
	}

	addr := pubKey.Address()
	// Log whether this node is a validator or an observer
	if state.Validators.HasAddress(addr) {
		consensusLogger.Info("This node is a validator", "addr", addr, "pubKey", pubKey)
	} else {
		consensusLogger.Info("This node is not a validator", "addr", addr, "pubKey", pubKey)
	}
}

func onlyValidatorIsUs(state sm.State, localAddr crypto.Address) bool {
	if state.Validators.Size() > 1 {
		return false
	}
	valAddr, _ := state.Validators.GetByIndex(0)
	return bytes.Equal(localAddr, valAddr)
}

// createMempoolAndMempoolReactor creates a mempool and a mempool reactor based on the config.
func createMempoolAndMempoolReactor(
	config *cfg.Config,
	proxyApp proxy.AppConns,
	state sm.State,
	eventBus *types.EventBus,
	waitSync bool,
	memplMetrics *mempl.Metrics,
	logger log.Logger,
	appInfoResponse *abci.InfoResponse,
) (mempl.Mempool, mempoolReactor) {
	switch config.Mempool.Type {
	// allow empty string for backward compatibility
	case cfg.MempoolTypeFlood, "":
<<<<<<< HEAD
		lanesInfo, err := mempl.FetchLanesInfo(appInfoResponse.LanePriorities, types.Lane(appInfoResponse.DefaultLanePriority))
=======
		lanesInfo, err := mempl.BuildLanesInfo(appInfoResponse.LanePriorities, types.Lane(appInfoResponse.DefaultLanePriority))
>>>>>>> bf6377c2
		if err != nil {
			panic(fmt.Sprintf("could not get lanes info from app: %s", err))
		}

		logger = logger.With("module", "mempool")
		options := []mempl.CListMempoolOption{
			mempl.WithMetrics(memplMetrics),
			mempl.WithPreCheck(sm.TxPreCheck(state)),
			mempl.WithPostCheck(sm.TxPostCheck(state)),
		}
		if config.Mempool.ExperimentalPublishEventPendingTx {
			options = append(options, mempl.WithNewTxCallback(func(tx types.Tx) {
				_ = eventBus.PublishEventPendingTx(types.EventDataPendingTx{
					Tx: tx,
				})
			}))
		}
		mp := mempl.NewCListMempool(
			config.Mempool,
			proxyApp.Mempool(),
			lanesInfo,
			state.LastBlockHeight,
			options...,
		)
		mp.SetLogger(logger)
		reactor := mempl.NewReactor(
			config.Mempool,
			mp,
			waitSync,
		)
		if config.Consensus.WaitForTxs() {
			mp.EnableTxsAvailable()
		}
		reactor.SetLogger(logger)

		return mp, reactor
	case cfg.MempoolTypeNop:
		// Strictly speaking, there's no need to have a `mempl.NopMempoolReactor`, but
		// adding it leads to a cleaner code.
		return &mempl.NopMempool{}, mempl.NewNopMempoolReactor()
	default:
		panic(fmt.Sprintf("unknown mempool type: %q", config.Mempool.Type))
	}
}

func createEvidenceReactor(config *cfg.Config, dbProvider cfg.DBProvider,
	stateStore sm.Store, blockStore *store.BlockStore, logger log.Logger,
) (*evidence.Reactor, *evidence.Pool, error) {
	evidenceDB, err := dbProvider(&cfg.DBContext{ID: "evidence", Config: config})
	if err != nil {
		return nil, nil, err
	}
	evidenceLogger := logger.With("module", "evidence")
	evidencePool, err := evidence.NewPool(evidenceDB, stateStore, blockStore, evidence.WithDBKeyLayout(config.Storage.ExperimentalKeyLayout))
	if err != nil {
		return nil, nil, err
	}
	evidenceReactor := evidence.NewReactor(evidencePool)
	evidenceReactor.SetLogger(evidenceLogger)
	return evidenceReactor, evidencePool, nil
}

func createBlocksyncReactor(config *cfg.Config,
	state sm.State,
	blockExec *sm.BlockExecutor,
	blockStore *store.BlockStore,
	blockSync bool,
	localAddr crypto.Address,
	logger log.Logger,
	metrics *blocksync.Metrics,
	offlineStateSyncHeight int64,
) (bcReactor p2p.Reactor, err error) {
	switch config.BlockSync.Version {
	case "v0":
		bcReactor = blocksync.NewReactor(state.Copy(), blockExec, blockStore, blockSync, localAddr, metrics, offlineStateSyncHeight)
	case "v1", "v2":
		return nil, fmt.Errorf("block sync version %s has been deprecated. Please use v0", config.BlockSync.Version)
	default:
		return nil, fmt.Errorf("unknown block sync version %s", config.BlockSync.Version)
	}

	bcReactor.SetLogger(logger.With("module", "blocksync"))
	return bcReactor, nil
}

func createConsensusReactor(config *cfg.Config,
	state sm.State,
	blockExec *sm.BlockExecutor,
	blockStore sm.BlockStore,
	mempool mempl.Mempool,
	evidencePool *evidence.Pool,
	privValidator types.PrivValidator,
	csMetrics *cs.Metrics,
	waitSync bool,
	eventBus *types.EventBus,
	consensusLogger log.Logger,
	offlineStateSyncHeight int64,
) (*cs.Reactor, *cs.State) {
	consensusState := cs.NewState(
		config.Consensus,
		state.Copy(),
		blockExec,
		blockStore,
		mempool,
		evidencePool,
		cs.StateMetrics(csMetrics),
		cs.OfflineStateSyncHeight(offlineStateSyncHeight),
	)
	consensusState.SetLogger(consensusLogger)
	if privValidator != nil {
		consensusState.SetPrivValidator(privValidator)
	}
	consensusReactor := cs.NewReactor(consensusState, waitSync, cs.ReactorMetrics(csMetrics))
	consensusReactor.SetLogger(consensusLogger)
	// services which will be publishing and/or subscribing for messages (events)
	// consensusReactor will set it on consensusState and blockExecutor
	consensusReactor.SetEventBus(eventBus)
	return consensusReactor, consensusState
}

func createTransport(
	config *cfg.Config,
	nodeInfo p2p.NodeInfo,
	nodeKey *p2p.NodeKey,
	proxyApp proxy.AppConns,
) (
	*p2p.MultiplexTransport,
	[]p2p.PeerFilterFunc,
) {
	var (
		mConnConfig = p2p.MConnConfig(config.P2P)
		transport   = p2p.NewMultiplexTransport(nodeInfo, *nodeKey, mConnConfig)
		connFilters = []p2p.ConnFilterFunc{}
		peerFilters = []p2p.PeerFilterFunc{}
	)

	if !config.P2P.AllowDuplicateIP {
		connFilters = append(connFilters, p2p.ConnDuplicateIPFilter())
	}

	// Filter peers by addr or pubkey with an ABCI query.
	// If the query return code is OK, add peer.
	if config.FilterPeers {
		connFilters = append(
			connFilters,
			// ABCI query for address filtering.
			func(_ p2p.ConnSet, c net.Conn, _ []net.IP) error {
				res, err := proxyApp.Query().Query(context.TODO(), &abci.QueryRequest{
					Path: "/p2p/filter/addr/" + c.RemoteAddr().String(),
				})
				if err != nil {
					return err
				}
				if res.IsErr() {
					return fmt.Errorf("error querying abci app: %v", res)
				}

				return nil
			},
		)

		peerFilters = append(
			peerFilters,
			// ABCI query for ID filtering.
			func(_ p2p.IPeerSet, p p2p.Peer) error {
				res, err := proxyApp.Query().Query(context.TODO(), &abci.QueryRequest{
					Path: fmt.Sprintf("/p2p/filter/id/%s", p.ID()),
				})
				if err != nil {
					return err
				}
				if res.IsErr() {
					return fmt.Errorf("error querying abci app: %v", res)
				}

				return nil
			},
		)
	}

	p2p.MultiplexTransportConnFilters(connFilters...)(transport)

	// Limit the number of incoming connections.
	max := config.P2P.MaxNumInboundPeers + len(splitAndTrimEmpty(config.P2P.UnconditionalPeerIDs, ",", " "))
	p2p.MultiplexTransportMaxIncomingConnections(max)(transport)

	return transport, peerFilters
}

func createSwitch(config *cfg.Config,
	transport p2p.Transport,
	p2pMetrics *p2p.Metrics,
	peerFilters []p2p.PeerFilterFunc,
	mempoolReactor p2p.Reactor,
	bcReactor p2p.Reactor,
	stateSyncReactor *statesync.Reactor,
	consensusReactor *cs.Reactor,
	evidenceReactor *evidence.Reactor,
	nodeInfo p2p.NodeInfo,
	nodeKey *p2p.NodeKey,
	p2pLogger log.Logger,
) *p2p.Switch {
	sw := p2p.NewSwitch(
		config.P2P,
		transport,
		p2p.WithMetrics(p2pMetrics),
		p2p.SwitchPeerFilters(peerFilters...),
	)
	sw.SetLogger(p2pLogger)
	if config.Mempool.Type != cfg.MempoolTypeNop {
		sw.AddReactor("MEMPOOL", mempoolReactor)
	}
	sw.AddReactor("BLOCKSYNC", bcReactor)
	sw.AddReactor("CONSENSUS", consensusReactor)
	sw.AddReactor("EVIDENCE", evidenceReactor)
	sw.AddReactor("STATESYNC", stateSyncReactor)

	sw.SetNodeInfo(nodeInfo)
	sw.SetNodeKey(nodeKey)

	p2pLogger.Info("P2P Node ID", "ID", nodeKey.ID(), "file", config.NodeKeyFile())
	return sw
}

func createAddrBookAndSetOnSwitch(config *cfg.Config, sw *p2p.Switch,
	p2pLogger log.Logger, nodeKey *p2p.NodeKey,
) (pex.AddrBook, error) {
	addrBook := pex.NewAddrBook(config.P2P.AddrBookFile(), config.P2P.AddrBookStrict)
	addrBook.SetLogger(p2pLogger.With("book", config.P2P.AddrBookFile()))

	// Add ourselves to addrbook to prevent dialing ourselves
	if config.P2P.ExternalAddress != "" {
		addr, err := p2p.NewNetAddressString(p2p.IDAddressString(nodeKey.ID(), config.P2P.ExternalAddress))
		if err != nil {
			return nil, fmt.Errorf("p2p.external_address is incorrect: %w", err)
		}
		addrBook.AddOurAddress(addr)
	}
	if config.P2P.ListenAddress != "" {
		addr, err := p2p.NewNetAddressString(p2p.IDAddressString(nodeKey.ID(), config.P2P.ListenAddress))
		if err != nil {
			return nil, fmt.Errorf("p2p.laddr is incorrect: %w", err)
		}
		addrBook.AddOurAddress(addr)
	}

	sw.SetAddrBook(addrBook)

	return addrBook, nil
}

func createPEXReactorAndAddToSwitch(addrBook pex.AddrBook, config *cfg.Config,
	sw *p2p.Switch, logger log.Logger,
) *pex.Reactor {
	// TODO persistent peers ? so we can have their DNS addrs saved
	pexReactor := pex.NewReactor(addrBook,
		&pex.ReactorConfig{
			Seeds:    splitAndTrimEmpty(config.P2P.Seeds, ",", " "),
			SeedMode: config.P2P.SeedMode,
			// See consensus/reactor.go: blocksToContributeToBecomeGoodPeer 10000
			// blocks assuming 10s blocks ~ 28 hours.
			// TODO (melekes): make it dynamic based on the actual block latencies
			// from the live network.
			// https://github.com/tendermint/tendermint/issues/3523
			SeedDisconnectWaitPeriod:     28 * time.Hour,
			PersistentPeersMaxDialPeriod: config.P2P.PersistentPeersMaxDialPeriod,
		})
	pexReactor.SetLogger(logger.With("module", "pex"))
	sw.AddReactor("PEX", pexReactor)
	return pexReactor
}

// startStateSync starts an asynchronous state sync process, then switches to block sync mode.
func startStateSync(
	ssR *statesync.Reactor,
	bcR blockSyncReactor,
	stateProvider statesync.StateProvider,
	config *cfg.StateSyncConfig,
	stateStore sm.Store,
	blockStore *store.BlockStore,
	state sm.State,
	dbKeyLayoutVersion string,
) error {
	ssR.Logger.Info("Starting state sync")

	if stateProvider == nil {
		var err error
		ctx, cancel := context.WithTimeout(context.Background(), 10*time.Second)
		defer cancel()
		stateProvider, err = statesync.NewLightClientStateProviderWithDBKeyVersion(
			ctx,
			state.ChainID, state.Version, state.InitialHeight,
			config.RPCServers, light.TrustOptions{
				Period: config.TrustPeriod,
				Height: config.TrustHeight,
				Hash:   config.TrustHashBytes(),
			}, ssR.Logger.With("module", "light"),
			dbKeyLayoutVersion)
		if err != nil {
			return fmt.Errorf("failed to set up light client state provider: %w", err)
		}
	}

	go func() {
		state, commit, err := ssR.Sync(stateProvider, config.DiscoveryTime)
		if err != nil {
			ssR.Logger.Error("State sync failed", "err", err)
			return
		}
		err = stateStore.Bootstrap(state)
		if err != nil {
			ssR.Logger.Error("Failed to bootstrap node with new state", "err", err)
			return
		}
		err = blockStore.SaveSeenCommit(state.LastBlockHeight, commit)
		if err != nil {
			ssR.Logger.Error("Failed to store last seen commit", "err", err)
			return
		}

		err = bcR.SwitchToBlockSync(state)
		if err != nil {
			ssR.Logger.Error("Failed to switch to block sync", "err", err)
			return
		}
	}()
	return nil
}

// ------------------------------------------------------------------------------

var (
	genesisDocKey     = []byte("genesisDoc")
	genesisDocHashKey = []byte("genesisDocHash")
)

func LoadStateFromDBOrGenesisDocProviderWithConfig(
	stateDB dbm.DB,
	genesisDocProvider GenesisDocProvider,
	operatorGenesisHashHex string,
	config *cfg.Config,
) (sm.State, *types.GenesisDoc, error) {
	// Get genesis doc hash
	genDocHash, err := stateDB.Get(genesisDocHashKey)
	if err != nil {
		return sm.State{}, nil, ErrRetrieveGenesisDocHash{Err: err}
	}
	csGenDoc, err := genesisDocProvider()
	if err != nil {
		return sm.State{}, nil, err
	}

	if err = csGenDoc.GenesisDoc.ValidateAndComplete(); err != nil {
		return sm.State{}, nil, ErrGenesisDoc{Err: err}
	}

	checkSumStr := hex.EncodeToString(csGenDoc.Sha256Checksum)
	if err := tmhash.ValidateSHA256(checkSumStr); err != nil {
		const formatStr = "invalid genesis doc SHA256 checksum: %s"
		return sm.State{}, nil, fmt.Errorf(formatStr, err)
	}

	// Validate that existing or recently saved genesis file hash matches optional --genesis_hash passed by operator
	if operatorGenesisHashHex != "" {
		decodedOperatorGenesisHash, err := hex.DecodeString(operatorGenesisHashHex)
		if err != nil {
			return sm.State{}, nil, ErrGenesisHashDecode
		}
		if !bytes.Equal(csGenDoc.Sha256Checksum, decodedOperatorGenesisHash) {
			return sm.State{}, nil, ErrPassedGenesisHashMismatch
		}
	}

	if len(genDocHash) == 0 {
		// Save the genDoc hash in the store if it doesn't already exist for future verification
		if err = stateDB.SetSync(genesisDocHashKey, csGenDoc.Sha256Checksum); err != nil {
			return sm.State{}, nil, ErrSaveGenesisDocHash{Err: err}
		}
	} else {
		if !bytes.Equal(genDocHash, csGenDoc.Sha256Checksum) {
			return sm.State{}, nil, ErrLoadedGenesisDocHashMismatch
		}
	}

	dbKeyLayoutVersion := ""
	if config != nil {
		dbKeyLayoutVersion = config.Storage.ExperimentalKeyLayout
	}
	stateStore := sm.NewStore(stateDB, sm.StoreOptions{
		DiscardABCIResponses: false,
		DBKeyLayout:          dbKeyLayoutVersion,
	})

	state, err := stateStore.LoadFromDBOrGenesisDoc(csGenDoc.GenesisDoc)
	if err != nil {
		return sm.State{}, nil, err
	}
	return state, csGenDoc.GenesisDoc, nil
}

// LoadStateFromDBOrGenesisDocProvider attempts to load the state from the
// database, or creates one using the given genesisDocProvider. On success this also
// returns the genesis doc loaded through the given provider.

// Note that if you don't have a version of the key layout set in your DB already,
// and no config is passed, it will default to v1.
func LoadStateFromDBOrGenesisDocProvider(
	stateDB dbm.DB,
	genesisDocProvider GenesisDocProvider,
	operatorGenesisHashHex string,
) (sm.State, *types.GenesisDoc, error) {
	return LoadStateFromDBOrGenesisDocProviderWithConfig(stateDB, genesisDocProvider, operatorGenesisHashHex, nil)
}

func createAndStartPrivValidatorSocketClient(
	listenAddr,
	chainID string,
	logger log.Logger,
) (types.PrivValidator, error) {
	pve, err := privval.NewSignerListener(listenAddr, logger)
	if err != nil {
		return nil, fmt.Errorf("failed to start private validator: %w", err)
	}

	pvsc, err := privval.NewSignerClient(pve, chainID)
	if err != nil {
		return nil, fmt.Errorf("failed to start private validator: %w", err)
	}

	// try to get a pubkey from private validate first time
	_, err = pvsc.GetPubKey()
	if err != nil {
		return nil, fmt.Errorf("can't get pubkey: %w", err)
	}

	const (
		retries = 50 // 50 * 100ms = 5s total
		timeout = 100 * time.Millisecond
	)
	pvscWithRetries := privval.NewRetrySignerClient(pvsc, retries, timeout)

	return pvscWithRetries, nil
}

// splitAndTrimEmpty slices s into all subslices separated by sep and returns a
// slice of the string s with all leading and trailing Unicode code points
// contained in cutset removed. If sep is empty, SplitAndTrim splits after each
// UTF-8 sequence. First part is equivalent to strings.SplitN with a count of
// -1.  also filter out empty strings, only return non-empty strings.
func splitAndTrimEmpty(s, sep, cutset string) []string {
	if s == "" {
		return []string{}
	}

	spl := strings.Split(s, sep)
	nonEmptyStrings := make([]string, 0, len(spl))
	for i := 0; i < len(spl); i++ {
		element := strings.Trim(spl[i], cutset)
		if element != "" {
			nonEmptyStrings = append(nonEmptyStrings, element)
		}
	}
	return nonEmptyStrings
}<|MERGE_RESOLUTION|>--- conflicted
+++ resolved
@@ -233,11 +233,7 @@
 	handshaker := cs.NewHandshaker(stateStore, state, blockStore, genDoc)
 	handshaker.SetLogger(consensusLogger)
 	handshaker.SetEventBus(eventBus)
-<<<<<<< HEAD
-	if err := handshaker.HandshakeWithABCIRes(ctx, appInfoResponse, proxyApp); err != nil {
-=======
 	if err := handshaker.Handshake(ctx, appInfoResponse, proxyApp); err != nil {
->>>>>>> bf6377c2
 		return fmt.Errorf("error during handshake: %v", err)
 	}
 	return nil
@@ -292,11 +288,7 @@
 	switch config.Mempool.Type {
 	// allow empty string for backward compatibility
 	case cfg.MempoolTypeFlood, "":
-<<<<<<< HEAD
-		lanesInfo, err := mempl.FetchLanesInfo(appInfoResponse.LanePriorities, types.Lane(appInfoResponse.DefaultLanePriority))
-=======
 		lanesInfo, err := mempl.BuildLanesInfo(appInfoResponse.LanePriorities, types.Lane(appInfoResponse.DefaultLanePriority))
->>>>>>> bf6377c2
 		if err != nil {
 			panic(fmt.Sprintf("could not get lanes info from app: %s", err))
 		}
