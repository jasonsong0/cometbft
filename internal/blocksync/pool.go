--- conflicted
+++ resolved
@@ -131,13 +131,10 @@
 // spawns requesters as needed
 func (pool *BlockPool) makeRequestersRoutine(ctx context.Context) {
 	for pool.IsRunning() {
-<<<<<<< HEAD
-=======
 		if ctx.Err() != nil {
 			return
 		}
 
->>>>>>> e7451a43
 		_, numPending, lenRequesters := pool.GetStatus()
 		if numPending >= maxPendingRequests || lenRequesters >= maxTotalRequesters {
 			// This is preferable to using a timer because the request interval
