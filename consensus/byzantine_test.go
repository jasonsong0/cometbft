--- conflicted
+++ resolved
@@ -101,13 +101,8 @@
 		evpool.SetLogger(logger.With("module", "evidence"))
 
 		// Make State
-<<<<<<< HEAD
-		blockExec := sm.NewBlockExecutor(stateStore, log.TestingLogger(), proxyAppConnCon, mempool, evpool)
+		blockExec := sm.NewBlockExecutor(stateStore, log.TestingLogger(), proxyAppConnCon, mempool, evpool, blockStore)
 		cs := NewState(cfg.Consensus, state, blockExec, blockStore, mempool, evpool)
-=======
-		blockExec := sm.NewBlockExecutor(stateStore, log.TestingLogger(), proxyAppConnCon, mempool, evpool, blockStore)
-		cs := NewState(thisConfig.Consensus, state, blockExec, blockStore, mempool, evpool)
->>>>>>> 97b34b85
 		cs.SetLogger(cs.Logger)
 		// set private validator
 		pv := privVals[i]
