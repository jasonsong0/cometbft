--- conflicted
+++ resolved
@@ -37,35 +37,21 @@
 	t.Cleanup(func() { _ = os.RemoveAll(config.RootDir) })
 
 	config.Consensus.CreateEmptyBlocks = false
-<<<<<<< HEAD
 	state, privVals := makeGenesisState(baseConfig, genesisStateArgs{
 		Validators: 1,
 		Power:      10})
-	cs := newStateWithConfig(config, state, privVals[0], NewCounterApplication())
-=======
-	state, privVals := randGenesisState(baseConfig, 1, false, 10)
 	cs := newStateWithConfig(ctx, log.TestingLogger(), config, state, privVals[0], NewCounterApplication())
->>>>>>> 02c7dca9
 	assertMempool(cs.txNotifier).EnableTxsAvailable()
 	height, round := cs.Height, cs.Round
 	newBlockCh := subscribe(ctx, t, cs.eventBus, types.EventQueryNewBlock)
 	startTestRound(ctx, cs, height, round)
 
-<<<<<<< HEAD
 	ensureNewEventOnChannel(t, newBlockCh) // first block gets committed
 	ensureNoNewEventOnChannel(t, newBlockCh)
-	deliverTxsRange(cs, 0, 1)
+	deliverTxsRange(ctx, cs, 0, 1)
 	ensureNewEventOnChannel(t, newBlockCh) // commit txs
 	ensureNewEventOnChannel(t, newBlockCh) // commit updated app hash
 	ensureNoNewEventOnChannel(t, newBlockCh)
-=======
-	ensureNewEventOnChannel(newBlockCh) // first block gets committed
-	ensureNoNewEventOnChannel(newBlockCh)
-	deliverTxsRange(ctx, cs, 0, 1)
-	ensureNewEventOnChannel(newBlockCh) // commit txs
-	ensureNewEventOnChannel(newBlockCh) // commit updated app hash
-	ensureNoNewEventOnChannel(newBlockCh)
->>>>>>> 02c7dca9
 }
 
 func TestMempoolProgressAfterCreateEmptyBlocksInterval(t *testing.T) {
@@ -78,15 +64,10 @@
 	t.Cleanup(func() { _ = os.RemoveAll(config.RootDir) })
 
 	config.Consensus.CreateEmptyBlocksInterval = ensureTimeout
-<<<<<<< HEAD
 	state, privVals := makeGenesisState(baseConfig, genesisStateArgs{
 		Validators: 1,
 		Power:      10})
-	cs := newStateWithConfig(config, state, privVals[0], NewCounterApplication())
-=======
-	state, privVals := randGenesisState(baseConfig, 1, false, 10)
 	cs := newStateWithConfig(ctx, log.TestingLogger(), config, state, privVals[0], NewCounterApplication())
->>>>>>> 02c7dca9
 
 	assertMempool(cs.txNotifier).EnableTxsAvailable()
 
@@ -108,15 +89,10 @@
 	t.Cleanup(func() { _ = os.RemoveAll(config.RootDir) })
 
 	config.Consensus.CreateEmptyBlocks = false
-<<<<<<< HEAD
 	state, privVals := makeGenesisState(baseConfig, genesisStateArgs{
 		Validators: 1,
 		Power:      10})
-	cs := newStateWithConfig(config, state, privVals[0], NewCounterApplication())
-=======
-	state, privVals := randGenesisState(baseConfig, 1, false, 10)
 	cs := newStateWithConfig(ctx, log.TestingLogger(), config, state, privVals[0], NewCounterApplication())
->>>>>>> 02c7dca9
 	assertMempool(cs.txNotifier).EnableTxsAvailable()
 	height, round := cs.Height, cs.Round
 	newBlockCh := subscribe(ctx, t, cs.eventBus, types.EventQueryNewBlock)
@@ -139,15 +115,9 @@
 	height++ // moving to the next height
 	round = 0
 
-<<<<<<< HEAD
 	ensureNewRound(t, newRoundCh, height, round) // first round at next height
-	deliverTxsRange(cs, 0, 1)                    // we deliver txs, but dont set a proposal so we get the next round
+	deliverTxsRange(ctx, cs, 0, 1)               // we deliver txs, but dont set a proposal so we get the next round
 	ensureNewTimeout(t, timeoutCh, height, round, cs.config.TimeoutPropose.Nanoseconds())
-=======
-	ensureNewRound(newRoundCh, height, round) // first round at next height
-	deliverTxsRange(ctx, cs, 0, 1)            // we deliver txs, but dont set a proposal so we get the next round
-	ensureNewTimeout(timeoutCh, height, round, cs.config.TimeoutPropose.Nanoseconds())
->>>>>>> 02c7dca9
 
 	round++                                      // moving to the next round
 	ensureNewRound(t, newRoundCh, height, round) // wait for the next round
@@ -170,15 +140,11 @@
 	ctx, cancel := context.WithCancel(context.Background())
 	defer cancel()
 
-<<<<<<< HEAD
-	state, privVals := makeGenesisState(config, genesisStateArgs{
-		Validators: 1,
-		Power:      10})
-=======
 	config := configSetup(t)
 	logger := log.TestingLogger()
-	state, privVals := randGenesisState(config, 1, false, 10)
->>>>>>> 02c7dca9
+	state, privVals := makeGenesisState(config, genesisStateArgs{
+		Validators: 1,
+		Power:      10})
 	stateStore := sm.NewStore(dbm.NewMemDB())
 	blockStore := store.NewBlockStore(dbm.NewMemDB())
 
