--- conflicted
+++ resolved
@@ -596,28 +596,13 @@
 
 func ensureNewProposal(t *testing.T, proposalCh <-chan tmpubsub.Message, height int64, round int32) types.BlockID {
 	t.Helper()
-<<<<<<< HEAD
-	select {
-	case <-time.After(ensureTimeout):
-		t.Fatal("Timeout expired while waiting for NewProposal event")
-	case msg := <-proposalCh:
-		proposalEvent, ok := msg.Data().(types.EventDataCompleteProposal)
-		require.True(t, ok, "expected a EventDataCompleteProposal, got %T. Wrong subscription channel?",
-			msg.Data())
-
-		require.Equal(t, height, proposalEvent.Height)
-		require.Equal(t, round, proposalEvent.Round)
-		return proposalEvent.BlockID
-	}
-	return types.BlockID{}
-=======
 	msg := ensureMessageBeforeTimeout(t, proposalCh, ensureTimeout)
 	proposalEvent, ok := msg.Data().(types.EventDataCompleteProposal)
 	require.True(t, ok, "expected a EventDataCompleteProposal, got %T. Wrong subscription channel?",
 		msg.Data())
 	require.Equal(t, height, proposalEvent.Height)
 	require.Equal(t, round, proposalEvent.Round)
->>>>>>> 05d8a0bd
+	return proposalEvent.BlockID
 }
 
 func ensureNewValidBlock(t *testing.T, validBlockCh <-chan tmpubsub.Message, height int64, round int32) {
