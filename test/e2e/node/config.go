--- conflicted
+++ resolved
@@ -38,9 +38,6 @@
 
 	ABCIRequestsLoggingEnabled bool `toml:"abci_requests_logging_enabled"`
 
-<<<<<<< HEAD
-	ConstantValConsensusChanges bool `toml:"constant_val_consensus_changes"`
-=======
 	ExperimentalKeyLayout string `toml:"experimental_db_key_layout"`
 
 	Compact bool `toml:"compact"`
@@ -53,13 +50,13 @@
 
 	PbtsEnableHeight int64 `toml:"pbts_enable_height"`
 	PbtsUpdateHeight int64 `toml:"pbts_update_height"`
->>>>>>> dec3c8cc
+
+	ConstantValConsensusChanges bool `toml:"constant_val_consensus_changes"`
 }
 
 // App extracts out the application specific configuration parameters.
 func (cfg *Config) App() *app.Config {
 	return &app.Config{
-<<<<<<< HEAD
 		Dir:                         cfg.Dir,
 		SnapshotInterval:            cfg.SnapshotInterval,
 		RetainBlocks:                cfg.RetainBlocks,
@@ -75,26 +72,9 @@
 		VoteExtensionsEnableHeight:  cfg.VoteExtensionsEnableHeight,
 		VoteExtensionsUpdateHeight:  cfg.VoteExtensionsUpdateHeight,
 		ABCIRequestsLoggingEnabled:  cfg.ABCIRequestsLoggingEnabled,
+		PbtsEnableHeight:            cfg.PbtsEnableHeight,
+		PbtsUpdateHeight:            cfg.PbtsUpdateHeight,
 		ConstantValConsensusChanges: cfg.ConstantValConsensusChanges,
-=======
-		Dir:                        cfg.Dir,
-		SnapshotInterval:           cfg.SnapshotInterval,
-		RetainBlocks:               cfg.RetainBlocks,
-		KeyType:                    cfg.KeyType,
-		ValidatorUpdates:           cfg.ValidatorUpdates,
-		PersistInterval:            cfg.PersistInterval,
-		PrepareProposalDelay:       cfg.PrepareProposalDelay,
-		ProcessProposalDelay:       cfg.ProcessProposalDelay,
-		CheckTxDelay:               cfg.CheckTxDelay,
-		FinalizeBlockDelay:         cfg.FinalizeBlockDelay,
-		VoteExtensionDelay:         cfg.VoteExtensionDelay,
-		VoteExtensionSize:          cfg.VoteExtensionSize,
-		VoteExtensionsEnableHeight: cfg.VoteExtensionsEnableHeight,
-		VoteExtensionsUpdateHeight: cfg.VoteExtensionsUpdateHeight,
-		ABCIRequestsLoggingEnabled: cfg.ABCIRequestsLoggingEnabled,
-		PbtsEnableHeight:           cfg.PbtsEnableHeight,
-		PbtsUpdateHeight:           cfg.PbtsUpdateHeight,
->>>>>>> dec3c8cc
 	}
 }
 
