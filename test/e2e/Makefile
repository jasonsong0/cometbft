COMETBFT_BUILD_OPTIONS += badgerdb,boltdb,cleveldb,rocksdb

include ../../common.mk

all: docker generator runner

fast: docker-fast generator runner

docker:
	@echo "Building E2E Docker image"
	@docker build \
		--tag cometbft/e2e-node:local-version \
		-f docker/Dockerfile ../..

docker-debug:
	@echo "Building E2E Docker image for debugging"
	@docker build \
		--tag cometbft/e2e-node:local-version \
		-f docker/Dockerfile.debug ../..

docker-fast:
	@echo "Building fast-prototyping E2E Docker image"
	@docker build \
		--tag cometbft/e2e-node:local-version \
		-f docker/Dockerfile.fast .

# We need to build support for database backends into the app in
# order to build a binary with a CometBFT node in it (for built-in
# ABCI testing).
node:
	go build -race $(BUILD_FLAGS) -tags '$(BUILD_TAGS)' -o build/node ./node

# There is some redundancy between this and the ../../Makefile#build-linux
node-fast:
	CGO_ENABLED=0 GOOS=linux GOARCH=amd64 go build -o build/node ./node

generator:
	go build -o build/generator ./generator

runner:
	go build -o build/runner ./runner

<<<<<<< HEAD
.PHONY: all fast node docker generator runner 
=======
grammar-gen:
	go run github.com/goccmack/gogll/v3@latest -o pkg/grammar/clean-start/grammar-auto pkg/grammar/clean-start/abci_grammar_clean_start.md
	go run github.com/goccmack/gogll/v3@latest -o pkg/grammar/recovery/grammar-auto pkg/grammar/recovery/abci_grammar_recovery.md 

.PHONY: all node docker generator runner grammar-gen
>>>>>>> 53aa4393
<|MERGE_RESOLUTION|>--- conflicted
+++ resolved
@@ -40,12 +40,8 @@
 runner:
 	go build -o build/runner ./runner
 
-<<<<<<< HEAD
-.PHONY: all fast node docker generator runner 
-=======
 grammar-gen:
 	go run github.com/goccmack/gogll/v3@latest -o pkg/grammar/clean-start/grammar-auto pkg/grammar/clean-start/abci_grammar_clean_start.md
 	go run github.com/goccmack/gogll/v3@latest -o pkg/grammar/recovery/grammar-auto pkg/grammar/recovery/abci_grammar_recovery.md 
 
-.PHONY: all node docker generator runner grammar-gen
->>>>>>> 53aa4393
+.PHONY: all fast node docker generator runner grammar-gen