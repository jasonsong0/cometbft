--- conflicted
+++ resolved
@@ -388,7 +388,7 @@
 
 // markEvidenceAsCommitted processes all the evidence in the block, marking it as
 // committed and removing it from the pending database.
-func (evpool *Pool) markEvidenceAsCommitted(evidence types.EvidenceList, height int64) {
+func (evpool *Pool) markEvidenceAsCommitted(evidence types.EvidenceList, height uint64) {
 	blockEvidenceMap := make(map[string]struct{}, len(evidence))
 	batch := evpool.evidenceStore.NewBatch()
 	defer batch.Close()
@@ -405,11 +405,7 @@
 		// we only need to record the height that it was saved at.
 		key := keyCommitted(ev)
 
-<<<<<<< HEAD
-		h := gogotypes.UInt64Value{Value: ev.Height()}
-=======
-		h := gogotypes.Int64Value{Value: height}
->>>>>>> 740008e3
+		h := gogotypes.UInt64Value{Value: height}
 		evBytes, err := proto.Marshal(&h)
 		if err != nil {
 			evpool.logger.Error("failed to marshal committed evidence", "key(height/hash)", key, "err", err)
@@ -491,13 +487,7 @@
 	return evidence, totalSize, nil
 }
 
-<<<<<<< HEAD
 func (evpool *Pool) removeExpiredPendingEvidence() (uint64, time.Time) {
-	iter, err := dbm.IteratePrefix(evpool.evidenceStore, prefixToBytes(prefixPending))
-	if err != nil {
-		evpool.logger.Error("failed to iterate over pending evidence", "err", err)
-=======
-func (evpool *Pool) removeExpiredPendingEvidence() (int64, time.Time) {
 	batch := evpool.evidenceStore.NewBatch()
 	defer batch.Close()
 
@@ -517,7 +507,6 @@
 	// remove expired evidence from pending bucket
 	if err := batch.WriteSync(); err != nil {
 		evpool.logger.Error("failed to batch delete pending evidence", "err", err)
->>>>>>> 740008e3
 		return evpool.State().LastBlockHeight, evpool.State().LastBlockTime
 	}
 
@@ -530,7 +519,7 @@
 	return height, time
 }
 
-func (evpool *Pool) batchExpiredPendingEvidence(batch dbm.Batch) (int64, time.Time, map[string]struct{}) {
+func (evpool *Pool) batchExpiredPendingEvidence(batch dbm.Batch) (uint64, time.Time, map[string]struct{}) {
 	blockEvidenceMap := make(map[string]struct{})
 	iter, err := dbm.IteratePrefix(evpool.evidenceStore, prefixToBytes(prefixPending))
 	if err != nil {
@@ -550,14 +539,9 @@
 		if !evpool.isExpired(ev.Height(), ev.Time()) {
 			// Return the height and time with which this evidence will have expired
 			// so we know when to prune next.
-<<<<<<< HEAD
 			return ev.Height() + uint64(evpool.State().ConsensusParams.Evidence.MaxAgeNumBlocks+1),
-				ev.Time().Add(evpool.State().ConsensusParams.Evidence.MaxAgeDuration).Add(time.Second)
-=======
-			return ev.Height() + evpool.State().ConsensusParams.Evidence.MaxAgeNumBlocks + 1,
 				ev.Time().Add(evpool.State().ConsensusParams.Evidence.MaxAgeDuration).Add(time.Second),
 				blockEvidenceMap
->>>>>>> 740008e3
 		}
 
 		// else add to the batch
