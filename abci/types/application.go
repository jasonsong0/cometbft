--- conflicted
+++ resolved
@@ -66,11 +66,7 @@
 
 func (BaseApplication) VerifyVoteExtension(req RequestVerifyVoteExtension) ResponseVerifyVoteExtension {
 	return ResponseVerifyVoteExtension{
-<<<<<<< HEAD
-		Accept: true,
-=======
 		Status: ResponseVerifyVoteExtension_ACCEPT,
->>>>>>> e4ae922c
 	}
 }
 
