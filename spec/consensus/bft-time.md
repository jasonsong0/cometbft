--- conflicted
+++ resolved
@@ -50,11 +50,7 @@
 - We have the following `Precommit` messages in some `Commit` field (notice that we
   ignore all fields except the validator name and the `Timestamp` field): (p1, 100), (p2, 98), (p3, 1000), (p4, 500).
   We assume that p3 and p4 are faulty validators, as they propose block times
-<<<<<<< HEAD
-  far much higher (fart in the future) than p1 and p2.
-=======
   far much higher (far in the future) than p1 and p2.
->>>>>>> f5bbbc63
 - Let's assume that the `block.LastCommit` field contains `Precommit`s of
   validators p2, p3 and p4.
 -  The `MedianTime` is then chosen the following way: the value 98 (p2) is
