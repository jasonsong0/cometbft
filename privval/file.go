--- conflicted
+++ resolved
@@ -11,7 +11,7 @@
 
 	cmtproto "github.com/cometbft/cometbft/api/cometbft/types/v1"
 	"github.com/cometbft/cometbft/crypto"
-	"github.com/cometbft/cometbft/crypto/secp256k1eth"
+	"github.com/cometbft/cometbft/crypto/ed25519"
 	cmtos "github.com/cometbft/cometbft/internal/os"
 	"github.com/cometbft/cometbft/internal/tempfile"
 	cmtbytes "github.com/cometbft/cometbft/libs/bytes"
@@ -183,15 +183,12 @@
 }
 
 // GenFilePV calls NewFilePV with a random ed25519 private key.
-<<<<<<< HEAD
-func GenFilePV(keyFilePath, stateFilePath string) *FilePV {
-	// TODO Deal with this, TOP PRIO
-	return NewFilePV(secp256k1eth.GenPrivKey(), keyFilePath, stateFilePath)
-=======
 func GenFilePV(keyFilePath, stateFilePath string, keyGen func() (crypto.PrivKey, error)) (*FilePV, error) {
+	// TODO Is this dealt with?
 	if keyGen == nil {
 		keyGen = func() (crypto.PrivKey, error) {
 			return ed25519.GenPrivKey(), nil
+			// TODO: try secp256k1eth.GenPrivKey()
 		}
 	}
 	key, err := keyGen()
@@ -199,7 +196,6 @@
 		return nil, err
 	}
 	return NewFilePV(key, keyFilePath, stateFilePath), nil
->>>>>>> f911be3f
 }
 
 // LoadFilePV loads a FilePV from the filePaths.  The FilePV handles double
