--- conflicted
+++ resolved
@@ -538,24 +538,12 @@
 
 type prunerObserver struct {
 	sm.NoopPrunerObserver
-<<<<<<< HEAD
-	prunedInfoCh chan *sm.PrunedInfo
-=======
 	prunedABCIResInfoCh   chan *sm.ABCIResponsesPrunedInfo
 	prunedBlocksResInfoCh chan *sm.BlocksPrunedInfo
->>>>>>> 04dfaf57
 }
 
 func newPrunerObserver(infoChCap int) *prunerObserver {
 	return &prunerObserver{
-<<<<<<< HEAD
-		prunedInfoCh: make(chan *sm.PrunedInfo, infoChCap),
-	}
-}
-
-func (o *prunerObserver) PrunerPruned(info *sm.PrunedInfo) {
-	o.prunedInfoCh <- info
-=======
 		prunedABCIResInfoCh:   make(chan *sm.ABCIResponsesPrunedInfo, infoChCap),
 		prunedBlocksResInfoCh: make(chan *sm.BlocksPrunedInfo, infoChCap),
 	}
@@ -566,7 +554,6 @@
 }
 func (o *prunerObserver) PrunerPrunedBlocks(info *sm.BlocksPrunedInfo) {
 	o.prunedBlocksResInfoCh <- info
->>>>>>> 04dfaf57
 }
 
 // This test tests the pruning service and its pruning of the blockstore
@@ -576,25 +563,8 @@
 func TestPruningService(t *testing.T) {
 	config := test.ResetTestRoot("blockchain_reactor_pruning_test")
 	defer os.RemoveAll(config.RootDir)
-<<<<<<< HEAD
-	//stateStore := sm.NewStore(dbm.NewMemDB(), sm.StoreOptions{
-	//	DiscardABCIResponses: false,
-	//})
-	//state, err := stateStore.LoadFromDBOrGenesisFile(config.GenesisFile())
-	//require.NoError(t, err)
-	//db := dbm.NewMemDB()
-	//bs := NewBlockStore(db)
 	state, bs, is, callbackF, stateStore := makeStateAndBlockStoreAndIndexerService()
 	defer callbackF()
-=======
-	stateStore := sm.NewStore(dbm.NewMemDB(), sm.StoreOptions{
-		DiscardABCIResponses: false,
-	})
-	state, err := stateStore.LoadFromDBOrGenesisFile(config.GenesisFile())
-	require.NoError(t, err)
-	db := dbm.NewMemDB()
-	bs := NewBlockStore(db)
->>>>>>> 04dfaf57
 	assert.EqualValues(t, 0, bs.Base())
 	assert.EqualValues(t, 0, bs.Height())
 	assert.EqualValues(t, 0, bs.Size())
@@ -604,20 +574,13 @@
 	pruner := sm.NewPruner(
 		stateStore,
 		bs,
-<<<<<<< HEAD
 		is,
-=======
->>>>>>> 04dfaf57
 		log.TestingLogger(),
 		sm.WithPrunerInterval(time.Second*1),
 		sm.WithPrunerObserver(obs),
 	)
 
-<<<<<<< HEAD
 	err := pruner.SetApplicationRetainHeight(1)
-=======
-	err = pruner.SetApplicationRetainHeight(1)
->>>>>>> 04dfaf57
 	require.Error(t, err)
 	err = pruner.SetApplicationRetainHeight(0)
 	require.Error(t, err)
@@ -665,39 +628,6 @@
 	err = pruner.Start()
 	require.NoError(t, err)
 
-<<<<<<< HEAD
-PRUNER_LOOP:
-	for {
-		select {
-		case info := <-obs.prunedInfoCh:
-			if info.Blocks == nil {
-				continue
-			}
-			assert.EqualValues(t, 1200, bs.Base())
-			assert.EqualValues(t, 1500, bs.Height())
-			assert.EqualValues(t, 301, bs.Size())
-			require.NotNil(t, bs.LoadBlock(1200))
-			require.Nil(t, bs.LoadBlock(1199))
-			// The header and commit for heights 1100 onwards
-			// need to remain to verify evidence
-			require.NotNil(t, bs.LoadBlockMeta(1100))
-			require.Nil(t, bs.LoadBlockMeta(1099))
-			require.NotNil(t, bs.LoadBlockCommit(1100))
-			require.Nil(t, bs.LoadBlockCommit(1099))
-			for i := int64(1); i < 1200; i++ {
-				require.Nil(t, bs.LoadBlock(i))
-			}
-			for i := int64(1200); i <= 1500; i++ {
-				require.NotNil(t, bs.LoadBlock(i))
-			}
-			t.Log("Done pruning blocks until height 1200")
-			break PRUNER_LOOP
-
-		case <-time.After(5 * time.Second):
-			require.Fail(t, "timed out waiting for pruning run to complete")
-
-		}
-=======
 	select {
 	case <-obs.prunedBlocksResInfoCh:
 		assert.EqualValues(t, 1200, bs.Base())
@@ -721,8 +651,6 @@
 
 	case <-time.After(5 * time.Second):
 		require.Fail(t, "timed out waiting for pruning run to complete")
-
->>>>>>> 04dfaf57
 	}
 
 	// Pruning below the current base should error
@@ -744,30 +672,6 @@
 	err = pruner.SetCompanionRetainHeight(1350)
 	assert.NoError(t, err)
 
-<<<<<<< HEAD
-LOOP2:
-	for {
-		select {
-		case info := <-obs.prunedInfoCh:
-			if info.Blocks == nil {
-				continue LOOP2
-			}
-			assert.EqualValues(t, 1300, bs.Base())
-
-			// we should still have the header and the commit
-			// as they're needed for evidence
-			require.NotNil(t, bs.LoadBlockMeta(1100))
-			require.Nil(t, bs.LoadBlockMeta(1099))
-			require.NotNil(t, bs.LoadBlockCommit(1100))
-			require.Nil(t, bs.LoadBlockCommit(1099))
-			t.Log("Done pruning up until 1300")
-			break LOOP2
-
-		case <-time.After(5 * time.Second):
-			require.Fail(t, "timed out waiting for pruning run to complete")
-		}
-
-=======
 	select {
 	case <-obs.prunedBlocksResInfoCh:
 		assert.EqualValues(t, 1300, bs.Base())
@@ -781,7 +685,6 @@
 		t.Log("Done pruning up until 1300")
 	case <-time.After(5 * time.Second):
 		require.Fail(t, "timed out waiting for pruning run to complete")
->>>>>>> 04dfaf57
 	}
 	// Setting the pruning height beyond the current height should error
 	err = pruner.SetApplicationRetainHeight(1501)
@@ -791,27 +694,6 @@
 	err = pruner.SetApplicationRetainHeight(1500)
 	require.NoError(t, err)
 
-<<<<<<< HEAD
-LOOP3:
-	for {
-		select {
-		case info := <-obs.prunedInfoCh:
-			// But we will prune only until 1350 because that was the Companions height
-			// and it is lower
-			if info.Blocks == nil {
-				continue LOOP3
-			}
-			assert.Nil(t, bs.LoadBlock(1345))
-			assert.NotNil(t, bs.LoadBlock(1350))
-			assert.NotNil(t, bs.LoadBlock(1500))
-			assert.Nil(t, bs.LoadBlock(1501))
-			t.Log("Done pruning blocks until 1500")
-			break LOOP3
-
-		case <-time.After(5 * time.Second):
-			require.Fail(t, "timed out waiting for pruning run to complete")
-		}
-=======
 	select {
 	case <-obs.prunedBlocksResInfoCh:
 		// But we will prune only until 1350 because that was the Companions height
@@ -824,7 +706,6 @@
 
 	case <-time.After(5 * time.Second):
 		require.Fail(t, "timed out waiting for pruning run to complete")
->>>>>>> 04dfaf57
 	}
 
 }
