--- conflicted
+++ resolved
@@ -98,24 +98,19 @@
 		},
 	}
 
-<<<<<<< HEAD
-	return []transport.StreamDescriptor{
-		tcpconn.StreamDescriptor{
-=======
 	key := types.Tx(largestTx).Key()
 	haveTxMsg := protomem.Message{
 		Sum: &protomem.Message_HaveTx{HaveTx: &protomem.HaveTx{TxKey: key[:]}},
 	}
 
-	return []p2p.StreamDescriptor{
-		&tcpconn.ChannelDescriptor{
->>>>>>> cb70af7a
+	return []transport.StreamDescriptor{
+		tcpconn.StreamDescriptor{
 			ID:                  MempoolChannel,
 			Priority:            5,
 			RecvMessageCapacity: batchMsg.Size(),
 			MessageTypeI:        &protomem.Message{},
 		},
-		&tcpconn.ChannelDescriptor{
+		tcpconn.StreamDescriptor{
 			ID:                  MempoolControlChannel,
 			Priority:            10,
 			RecvMessageCapacity: haveTxMsg.Size(),
@@ -272,9 +267,9 @@
 				if memR.redundancyControl.isHaveTxBlocked() {
 					return nil, err
 				}
-				ok := sender.Send(p2p.Envelope{ChannelID: MempoolControlChannel, Message: &protomem.HaveTx{TxKey: txKey[:]}})
-				if !ok {
-					memR.Logger.Error("Failed to send HaveTx message", "peer", senderID, "txKey", txKey)
+				err := sender.Send(p2p.Envelope{ChannelID: MempoolControlChannel, Message: &protomem.HaveTx{TxKey: txKey[:]}})
+				if err != nil {
+					memR.Logger.Error("Failed to send HaveTx message", "peer", senderID, "txKey", txKey, "err", err)
 				} else {
 					memR.Logger.Debug("Sent HaveTx message", "tx", txKey.Hash(), "peer", senderID)
 					// Block HaveTx and restart timer, during which time, sending HaveTx is not allowed.
@@ -574,9 +569,9 @@
 		// Send Reset message to random peer.
 		randomPeer := memR.Switch.Peers().Random()
 		if randomPeer != nil {
-			ok := randomPeer.Send(p2p.Envelope{ChannelID: MempoolControlChannel, Message: &protomem.ResetRoute{}})
-			if !ok {
-				memR.Logger.Error("Failed to send Reset message", "peer", randomPeer.ID())
+			err := randomPeer.Send(p2p.Envelope{ChannelID: MempoolControlChannel, Message: &protomem.ResetRoute{}})
+			if err != nil {
+				memR.Logger.Error("Failed to send Reset message", "peer", randomPeer.ID(), "err", err)
 			}
 		}
 	}
