--- conflicted
+++ resolved
@@ -30,19 +30,12 @@
 - [Methods](./abci++_methods.md) - complete details on all ABCI++ methods
   and message types.
 - [Requirements for the Application](./abci++_app_requirements.md) - formal requirements
-<<<<<<< HEAD
-  on the Application's logic to ensure Tendermint properties such as liveness. These requirements define what
-  Tendermint expects from the Application; second part on managing ABCI application state and related topics.
-- [Tendermint's expected behavior](./abci++_tmint_expected_behavior.md) - specification of
-  how the different ABCI++ methods may be called by Tendermint. This explains what the Application
-  is to expect from Tendermint.
-- [Example scenarios](./abci++_example_scenarios.md) - specific scenarios showing why the Application needs to account for any Tendermint's behaviour prescribed by the specification.
-=======
   on the Application's logic to ensure CometBFT properties such as liveness. These requirements define what
   CometBFT expects from the Application; second part on managing ABCI application state and related topics.
 - [CometBFT's expected behavior](./abci++_tmint_expected_behavior.md) - specification of
   how the different ABCI++ methods may be called by CometBFT. This explains what the Application
   is to expect from CometBFT.
->>>>>>> d159562d
+- [Example scenarios](./abci++_example_scenarios.md) - specific scenarios showing why the Application needs to account 
+for any CometBFT's behaviour prescribed by the specification.
 - [Client and Server](abci++_client_server.md) - for those looking to implement their
   own ABCI application servers.