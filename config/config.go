--- conflicted
+++ resolved
@@ -1274,12 +1274,6 @@
 	DiscardABCIResponses bool `mapstructure:"discard_abci_responses"`
 	// Configuration related to storage pruning.
 	Pruning *PruningConfig `mapstructure:"pruning"`
-<<<<<<< HEAD
-	// Compaction config
-	CompactOnPruning bool `mapstructure:"compact_on_pruning"`
-	// Compaction interval - number of blocks to try explicit compaciton on
-	// 1000 by default
-=======
 	// Compaction on pruning - enable or disable in-process compaction.
 	// If the DB backend supports it, this will force the DB to compact
 	// the database levels and save on storage space. Setting this to true
@@ -1294,7 +1288,6 @@
 	// to try compaction every block. But it should also not be a very
 	// large multiple of your retain height as it might occur bigger overheads.
 	// 1000 by default.
->>>>>>> c4d3f793
 	CompactionInterval int64 `mapstructure:"compaction_interval"`
 	// Hex representation of the hash of the genesis file.
 	// This is an optional parameter set when an operator provides
@@ -1311,11 +1304,7 @@
 	return &StorageConfig{
 		DiscardABCIResponses: false,
 		Pruning:              DefaultPruningConfig(),
-<<<<<<< HEAD
-		CompactOnPruning:     true,
-=======
 		Compact:              false,
->>>>>>> c4d3f793
 		CompactionInterval:   1000,
 		GenesisHash:          "",
 	}
